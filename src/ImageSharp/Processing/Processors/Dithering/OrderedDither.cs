// Copyright (c) Six Labors and contributors.
// Licensed under the Apache License, Version 2.0.

using System;
using System.Runtime.CompilerServices;
using System.Runtime.InteropServices;
using SixLabors.ImageSharp.Advanced;
using SixLabors.ImageSharp.PixelFormats;
using SixLabors.ImageSharp.Processing.Processors.Quantization;

namespace SixLabors.ImageSharp.Processing.Processors.Dithering
{
    /// <summary>
    /// An ordered dithering matrix with equal sides of arbitrary length
    /// </summary>
    public readonly partial struct OrderedDither : IDither, IEquatable<OrderedDither>, IEquatable<IDither>
    {
        private readonly DenseMatrix<float> thresholdMatrix;
        private readonly int modulusX;
        private readonly int modulusY;

        /// <summary>
        /// Initializes a new instance of the <see cref="OrderedDither"/> struct.
        /// </summary>
        /// <param name="length">The length of the matrix sides</param>
        [MethodImpl(InliningOptions.ShortMethod)]
        public OrderedDither(uint length)
        {
            DenseMatrix<uint> ditherMatrix = OrderedDitherFactory.CreateDitherMatrix(length);

            // Create a new matrix to run against, that pre-thresholds the values.
            // We don't want to adjust the original matrix generation code as that
            // creates known, easy to test values.
            // https://en.wikipedia.org/wiki/Ordered_dithering#Algorithm
            var thresholdMatrix = new DenseMatrix<float>((int)length);
            float m2 = length * length;
            for (int y = 0; y < length; y++)
            {
                for (int x = 0; x < length; x++)
                {
                    thresholdMatrix[y, x] = ((ditherMatrix[y, x] + 1) / m2) - .5F;
                }
            }

            this.modulusX = ditherMatrix.Columns;
            this.modulusY = ditherMatrix.Rows;
            this.thresholdMatrix = thresholdMatrix;
        }

        /// <summary>
        /// Compares the two <see cref="OrderedDither"/> instances to determine whether they are equal.
        /// </summary>
        /// <param name="left">The first source instance.</param>
        /// <param name="right">The second source instance.</param>
        /// <returns>The <see cref="bool"/>.</returns>
        public static bool operator ==(IDither left, OrderedDither right)
            => right == left;

        /// <summary>
        /// Compares the two <see cref="OrderedDither"/> instances to determine whether they are unequal.
        /// </summary>
        /// <param name="left">The first source instance.</param>
        /// <param name="right">The second source instance.</param>
        /// <returns>The <see cref="bool"/>.</returns>
        public static bool operator !=(IDither left, OrderedDither right)
            => !(right == left);

        /// <summary>
        /// Compares the two <see cref="OrderedDither"/> instances to determine whether they are equal.
        /// </summary>
        /// <param name="left">The first source instance.</param>
        /// <param name="right">The second source instance.</param>
        /// <returns>The <see cref="bool"/>.</returns>
        public static bool operator ==(OrderedDither left, IDither right)
            => left.Equals(right);

        /// <summary>
        /// Compares the two <see cref="OrderedDither"/> instances to determine whether they are unequal.
        /// </summary>
        /// <param name="left">The first source instance.</param>
        /// <param name="right">The second source instance.</param>
        /// <returns>The <see cref="bool"/>.</returns>
        public static bool operator !=(OrderedDither left, IDither right)
            => !(left == right);

        /// <summary>
        /// Compares the two <see cref="OrderedDither"/> instances to determine whether they are equal.
        /// </summary>
        /// <param name="left">The first source instance.</param>
        /// <param name="right">The second source instance.</param>
        /// <returns>The <see cref="bool"/>.</returns>
        public static bool operator ==(OrderedDither left, OrderedDither right)
            => left.Equals(right);

        /// <summary>
        /// Compares the two <see cref="OrderedDither"/> instances to determine whether they are unequal.
        /// </summary>
        /// <param name="left">The first source instance.</param>
        /// <param name="right">The second source instance.</param>
        /// <returns>The <see cref="bool"/>.</returns>
        public static bool operator !=(OrderedDither left, OrderedDither right)
            => !(left == right);

        /// <inheritdoc/>
        [MethodImpl(InliningOptions.ShortMethod)]
        public void ApplyQuantizationDither<TFrameQuantizer, TPixel>(
            ref TFrameQuantizer quantizer,
            ImageFrame<TPixel> source,
<<<<<<< HEAD
            QuantizedFrame<TPixel> destination,
=======
            IndexedImageFrame<TPixel> destination,
>>>>>>> 8603d8d8
            Rectangle bounds)
            where TFrameQuantizer : struct, IFrameQuantizer<TPixel>
            where TPixel : unmanaged, IPixel<TPixel>
        {
            var ditherOperation = new QuantizeDitherRowOperation<TFrameQuantizer, TPixel>(
                ref quantizer,
                in Unsafe.AsRef(this),
                source,
                destination,
                bounds);

            ParallelRowIterator.IterateRows(
                quantizer.Configuration,
                bounds,
                in ditherOperation);
        }

        /// <inheritdoc/>
        [MethodImpl(InliningOptions.ShortMethod)]
        public void ApplyPaletteDither<TPaletteDitherImageProcessor, TPixel>(
            in TPaletteDitherImageProcessor processor,
            ImageFrame<TPixel> source,
            Rectangle bounds)
            where TPaletteDitherImageProcessor : struct, IPaletteDitherImageProcessor<TPixel>
            where TPixel : unmanaged, IPixel<TPixel>
        {
<<<<<<< HEAD
            var ditherOperation = new PaletteDitherRowIntervalOperation<TPaletteDitherImageProcessor, TPixel>(
=======
            var ditherOperation = new PaletteDitherRowOperation<TPaletteDitherImageProcessor, TPixel>(
>>>>>>> 8603d8d8
                in processor,
                in Unsafe.AsRef(this),
                source,
                bounds);

<<<<<<< HEAD
            ParallelRowIterator.IterateRowIntervals(
=======
            ParallelRowIterator.IterateRows(
>>>>>>> 8603d8d8
                processor.Configuration,
                bounds,
                in ditherOperation);
        }

        [MethodImpl(InliningOptions.ShortMethod)]
        internal TPixel Dither<TPixel>(
            TPixel source,
            int x,
            int y,
            int bitDepth,
            float scale)
            where TPixel : unmanaged, IPixel<TPixel>
        {
            Rgba32 rgba = default;
            source.ToRgba32(ref rgba);
            Rgba32 attempt;

            // Spread assumes an even colorspace distribution and precision.
            // Calculated as 0-255/component count. 256 / bitDepth
            // https://bisqwit.iki.fi/story/howto/dither/jy/
            // https://en.wikipedia.org/wiki/Ordered_dithering#Algorithm
            int spread = 256 / bitDepth;
            float factor = spread * this.thresholdMatrix[y % this.modulusY, x % this.modulusX] * scale;

            attempt.R = (byte)(rgba.R + factor).Clamp(byte.MinValue, byte.MaxValue);
            attempt.G = (byte)(rgba.G + factor).Clamp(byte.MinValue, byte.MaxValue);
            attempt.B = (byte)(rgba.B + factor).Clamp(byte.MinValue, byte.MaxValue);
            attempt.A = (byte)(rgba.A + factor).Clamp(byte.MinValue, byte.MaxValue);

            TPixel result = default;
            result.FromRgba32(attempt);

            return result;
        }

        /// <inheritdoc/>
        public override bool Equals(object obj)
            => obj is OrderedDither dither && this.Equals(dither);

        /// <inheritdoc/>
        [MethodImpl(InliningOptions.ShortMethod)]
        public bool Equals(OrderedDither other)
            => this.thresholdMatrix.Equals(other.thresholdMatrix) && this.modulusX == other.modulusX && this.modulusY == other.modulusY;

        /// <inheritdoc/>
        public bool Equals(IDither other)
            => this.Equals((object)other);

        /// <inheritdoc/>
        [MethodImpl(InliningOptions.ShortMethod)]
        public override int GetHashCode()
            => HashCode.Combine(this.thresholdMatrix, this.modulusX, this.modulusY);

        private readonly struct QuantizeDitherRowOperation<TFrameQuantizer, TPixel> : IRowOperation
            where TFrameQuantizer : struct, IFrameQuantizer<TPixel>
            where TPixel : unmanaged, IPixel<TPixel>
        {
            private readonly TFrameQuantizer quantizer;
            private readonly OrderedDither dither;
            private readonly ImageFrame<TPixel> source;
<<<<<<< HEAD
            private readonly QuantizedFrame<TPixel> destination;
=======
            private readonly IndexedImageFrame<TPixel> destination;
>>>>>>> 8603d8d8
            private readonly Rectangle bounds;
            private readonly int bitDepth;

            [MethodImpl(InliningOptions.ShortMethod)]
            public QuantizeDitherRowOperation(
                ref TFrameQuantizer quantizer,
                in OrderedDither dither,
                ImageFrame<TPixel> source,
<<<<<<< HEAD
                QuantizedFrame<TPixel> destination,
=======
                IndexedImageFrame<TPixel> destination,
>>>>>>> 8603d8d8
                Rectangle bounds)
            {
                this.quantizer = quantizer;
                this.dither = dither;
                this.source = source;
                this.destination = destination;
                this.bounds = bounds;
                this.bitDepth = ImageMaths.GetBitsNeededForColorDepth(destination.Palette.Length);
            }

            [MethodImpl(InliningOptions.ShortMethod)]
            public void Invoke(int y)
            {
                int offsetY = this.bounds.Top;
                int offsetX = this.bounds.Left;
                float scale = this.quantizer.Options.DitherScale;

                ref TPixel sourceRowRef = ref MemoryMarshal.GetReference(this.source.GetPixelRowSpan(y));
                ref byte destinationRowRef = ref MemoryMarshal.GetReference(this.destination.GetWritablePixelRowSpanUnsafe(y - offsetY));

                for (int x = this.bounds.Left; x < this.bounds.Right; x++)
                {
<<<<<<< HEAD
                    ref TPixel sourceRowRef = ref MemoryMarshal.GetReference(this.source.GetPixelRowSpan(y));
                    ref byte destinationRowRef = ref MemoryMarshal.GetReference(this.destination.GetPixelRowSpan(y - offsetY));

                    for (int x = this.bounds.Left; x < this.bounds.Right; x++)
                    {
                        TPixel dithered = this.dither.Dither(Unsafe.Add(ref sourceRowRef, x), x, y, this.bitDepth, scale);
                        Unsafe.Add(ref destinationRowRef, x - offsetX) = Unsafe.AsRef(this.quantizer).GetQuantizedColor(dithered, out TPixel _);
                    }
                }
            }
        }

        private readonly struct PaletteDitherRowIntervalOperation<TPaletteDitherImageProcessor, TPixel> : IRowIntervalOperation
=======
                    TPixel dithered = this.dither.Dither(Unsafe.Add(ref sourceRowRef, x), x, y, this.bitDepth, scale);
                    Unsafe.Add(ref destinationRowRef, x - offsetX) = Unsafe.AsRef(this.quantizer).GetQuantizedColor(dithered, out TPixel _);
                }
            }
        }

        private readonly struct PaletteDitherRowOperation<TPaletteDitherImageProcessor, TPixel> : IRowOperation
>>>>>>> 8603d8d8
            where TPaletteDitherImageProcessor : struct, IPaletteDitherImageProcessor<TPixel>
            where TPixel : unmanaged, IPixel<TPixel>
        {
            private readonly TPaletteDitherImageProcessor processor;
            private readonly OrderedDither dither;
            private readonly ImageFrame<TPixel> source;
            private readonly Rectangle bounds;
            private readonly float scale;
            private readonly int bitDepth;

            [MethodImpl(InliningOptions.ShortMethod)]
<<<<<<< HEAD
            public PaletteDitherRowIntervalOperation(
=======
            public PaletteDitherRowOperation(
>>>>>>> 8603d8d8
                in TPaletteDitherImageProcessor processor,
                in OrderedDither dither,
                ImageFrame<TPixel> source,
                Rectangle bounds)
            {
                this.processor = processor;
                this.dither = dither;
                this.source = source;
                this.bounds = bounds;
                this.scale = processor.DitherScale;
                this.bitDepth = ImageMaths.GetBitsNeededForColorDepth(processor.Palette.Span.Length);
            }

            [MethodImpl(InliningOptions.ShortMethod)]
            public void Invoke(int y)
            {
                ref TPixel sourceRowRef = ref MemoryMarshal.GetReference(this.source.GetPixelRowSpan(y));

                for (int x = this.bounds.Left; x < this.bounds.Right; x++)
                {
<<<<<<< HEAD
                    ref TPixel sourceRowRef = ref MemoryMarshal.GetReference(this.source.GetPixelRowSpan(y));

                    for (int x = this.bounds.Left; x < this.bounds.Right; x++)
                    {
                        ref TPixel sourcePixel = ref Unsafe.Add(ref sourceRowRef, x);
                        TPixel dithered = this.dither.Dither(sourcePixel, x, y, this.bitDepth, this.scale);
                        sourcePixel = Unsafe.AsRef(this.processor).GetPaletteColor(dithered);
                    }
=======
                    ref TPixel sourcePixel = ref Unsafe.Add(ref sourceRowRef, x);
                    TPixel dithered = this.dither.Dither(sourcePixel, x, y, this.bitDepth, this.scale);
                    sourcePixel = Unsafe.AsRef(this.processor).GetPaletteColor(dithered);
>>>>>>> 8603d8d8
                }
            }
        }
    }
}<|MERGE_RESOLUTION|>--- conflicted
+++ resolved
@@ -106,11 +106,7 @@
         public void ApplyQuantizationDither<TFrameQuantizer, TPixel>(
             ref TFrameQuantizer quantizer,
             ImageFrame<TPixel> source,
-<<<<<<< HEAD
-            QuantizedFrame<TPixel> destination,
-=======
             IndexedImageFrame<TPixel> destination,
->>>>>>> 8603d8d8
             Rectangle bounds)
             where TFrameQuantizer : struct, IFrameQuantizer<TPixel>
             where TPixel : unmanaged, IPixel<TPixel>
@@ -137,21 +133,13 @@
             where TPaletteDitherImageProcessor : struct, IPaletteDitherImageProcessor<TPixel>
             where TPixel : unmanaged, IPixel<TPixel>
         {
-<<<<<<< HEAD
-            var ditherOperation = new PaletteDitherRowIntervalOperation<TPaletteDitherImageProcessor, TPixel>(
-=======
             var ditherOperation = new PaletteDitherRowOperation<TPaletteDitherImageProcessor, TPixel>(
->>>>>>> 8603d8d8
                 in processor,
                 in Unsafe.AsRef(this),
                 source,
                 bounds);
 
-<<<<<<< HEAD
-            ParallelRowIterator.IterateRowIntervals(
-=======
             ParallelRowIterator.IterateRows(
->>>>>>> 8603d8d8
                 processor.Configuration,
                 bounds,
                 in ditherOperation);
@@ -213,11 +201,7 @@
             private readonly TFrameQuantizer quantizer;
             private readonly OrderedDither dither;
             private readonly ImageFrame<TPixel> source;
-<<<<<<< HEAD
-            private readonly QuantizedFrame<TPixel> destination;
-=======
             private readonly IndexedImageFrame<TPixel> destination;
->>>>>>> 8603d8d8
             private readonly Rectangle bounds;
             private readonly int bitDepth;
 
@@ -226,11 +210,7 @@
                 ref TFrameQuantizer quantizer,
                 in OrderedDither dither,
                 ImageFrame<TPixel> source,
-<<<<<<< HEAD
-                QuantizedFrame<TPixel> destination,
-=======
                 IndexedImageFrame<TPixel> destination,
->>>>>>> 8603d8d8
                 Rectangle bounds)
             {
                 this.quantizer = quantizer;
@@ -253,21 +233,6 @@
 
                 for (int x = this.bounds.Left; x < this.bounds.Right; x++)
                 {
-<<<<<<< HEAD
-                    ref TPixel sourceRowRef = ref MemoryMarshal.GetReference(this.source.GetPixelRowSpan(y));
-                    ref byte destinationRowRef = ref MemoryMarshal.GetReference(this.destination.GetPixelRowSpan(y - offsetY));
-
-                    for (int x = this.bounds.Left; x < this.bounds.Right; x++)
-                    {
-                        TPixel dithered = this.dither.Dither(Unsafe.Add(ref sourceRowRef, x), x, y, this.bitDepth, scale);
-                        Unsafe.Add(ref destinationRowRef, x - offsetX) = Unsafe.AsRef(this.quantizer).GetQuantizedColor(dithered, out TPixel _);
-                    }
-                }
-            }
-        }
-
-        private readonly struct PaletteDitherRowIntervalOperation<TPaletteDitherImageProcessor, TPixel> : IRowIntervalOperation
-=======
                     TPixel dithered = this.dither.Dither(Unsafe.Add(ref sourceRowRef, x), x, y, this.bitDepth, scale);
                     Unsafe.Add(ref destinationRowRef, x - offsetX) = Unsafe.AsRef(this.quantizer).GetQuantizedColor(dithered, out TPixel _);
                 }
@@ -275,7 +240,6 @@
         }
 
         private readonly struct PaletteDitherRowOperation<TPaletteDitherImageProcessor, TPixel> : IRowOperation
->>>>>>> 8603d8d8
             where TPaletteDitherImageProcessor : struct, IPaletteDitherImageProcessor<TPixel>
             where TPixel : unmanaged, IPixel<TPixel>
         {
@@ -287,11 +251,7 @@
             private readonly int bitDepth;
 
             [MethodImpl(InliningOptions.ShortMethod)]
-<<<<<<< HEAD
-            public PaletteDitherRowIntervalOperation(
-=======
             public PaletteDitherRowOperation(
->>>>>>> 8603d8d8
                 in TPaletteDitherImageProcessor processor,
                 in OrderedDither dither,
                 ImageFrame<TPixel> source,
@@ -312,20 +272,9 @@
 
                 for (int x = this.bounds.Left; x < this.bounds.Right; x++)
                 {
-<<<<<<< HEAD
-                    ref TPixel sourceRowRef = ref MemoryMarshal.GetReference(this.source.GetPixelRowSpan(y));
-
-                    for (int x = this.bounds.Left; x < this.bounds.Right; x++)
-                    {
-                        ref TPixel sourcePixel = ref Unsafe.Add(ref sourceRowRef, x);
-                        TPixel dithered = this.dither.Dither(sourcePixel, x, y, this.bitDepth, this.scale);
-                        sourcePixel = Unsafe.AsRef(this.processor).GetPaletteColor(dithered);
-                    }
-=======
                     ref TPixel sourcePixel = ref Unsafe.Add(ref sourceRowRef, x);
                     TPixel dithered = this.dither.Dither(sourcePixel, x, y, this.bitDepth, this.scale);
                     sourcePixel = Unsafe.AsRef(this.processor).GetPaletteColor(dithered);
->>>>>>> 8603d8d8
                 }
             }
         }
