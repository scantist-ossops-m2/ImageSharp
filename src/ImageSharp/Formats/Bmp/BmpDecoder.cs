// Copyright (c) Six Labors.
// Licensed under the Six Labors Split License.

<<<<<<< HEAD
using System.IO;
using System.Threading;
using System.Threading.Tasks;
=======
>>>>>>> db491349
using SixLabors.ImageSharp.PixelFormats;

namespace SixLabors.ImageSharp.Formats.Bmp;

/// <summary>
/// Image decoder for generating an image out of a Windows bitmap stream.
/// </summary>
public sealed class BmpDecoder : SpecializedImageDecoder<BmpDecoderOptions>
{
    private BmpDecoder()
    {
    }

    /// <summary>
    /// Gets the shared instance.
    /// </summary>
    public static BmpDecoder Instance { get; } = new();

    /// <inheritdoc/>
    protected override ImageInfo Identify(DecoderOptions options, Stream stream, CancellationToken cancellationToken)
    {
        Guard.NotNull(options, nameof(options));
        Guard.NotNull(stream, nameof(stream));

        return new BmpDecoderCore(new() { GeneralOptions = options }).Identify(options.Configuration, stream, cancellationToken);
    }

    /// <inheritdoc/>
    protected override Image<TPixel> Decode<TPixel>(BmpDecoderOptions options, Stream stream, CancellationToken cancellationToken)
    {
        Guard.NotNull(options, nameof(options));
        Guard.NotNull(stream, nameof(stream));

        Image<TPixel> image = new BmpDecoderCore(options).Decode<TPixel>(options.GeneralOptions.Configuration, stream, cancellationToken);

        ScaleToTargetSize(options.GeneralOptions, image);

        return image;
    }

    /// <inheritdoc/>
    protected override Image Decode(BmpDecoderOptions options, Stream stream, CancellationToken cancellationToken)
        => this.Decode<Rgba32>(options, stream, cancellationToken);

    /// <inheritdoc/>
    protected override BmpDecoderOptions CreateDefaultSpecializedOptions(DecoderOptions options)
        => new() { GeneralOptions = options };
}<|MERGE_RESOLUTION|>--- conflicted
+++ resolved
@@ -1,12 +1,6 @@
 // Copyright (c) Six Labors.
 // Licensed under the Six Labors Split License.
 
-<<<<<<< HEAD
-using System.IO;
-using System.Threading;
-using System.Threading.Tasks;
-=======
->>>>>>> db491349
 using SixLabors.ImageSharp.PixelFormats;
 
 namespace SixLabors.ImageSharp.Formats.Bmp;
