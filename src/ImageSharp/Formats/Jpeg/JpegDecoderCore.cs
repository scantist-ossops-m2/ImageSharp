// Copyright (c) Six Labors.
// Licensed under the Apache License, Version 2.0.

using System;
using System.Buffers;
using System.Buffers.Binary;
using System.Collections.Generic;
using System.IO;
using System.Runtime.CompilerServices;
using System.Runtime.InteropServices;
using System.Threading;
using SixLabors.ImageSharp.Common.Helpers;
using SixLabors.ImageSharp.Formats.Jpeg.Components;
using SixLabors.ImageSharp.Formats.Jpeg.Components.Decoder;
using SixLabors.ImageSharp.IO;
using SixLabors.ImageSharp.Memory;
using SixLabors.ImageSharp.Metadata;
using SixLabors.ImageSharp.Metadata.Profiles.Exif;
using SixLabors.ImageSharp.Metadata.Profiles.Icc;
using SixLabors.ImageSharp.Metadata.Profiles.Iptc;
using SixLabors.ImageSharp.Metadata.Profiles.Xmp;
using SixLabors.ImageSharp.PixelFormats;

namespace SixLabors.ImageSharp.Formats.Jpeg
{
    /// <summary>
    /// Performs the jpeg decoding operation.
    /// Originally ported from <see href="https://github.com/mozilla/pdf.js/blob/master/src/core/jpg.js"/>
    /// with additional fixes for both performance and common encoding errors.
    /// </summary>
    internal sealed class JpegDecoderCore : IRawJpegData, IImageDecoderInternals
    {
        /// <summary>
        /// The only supported precision
        /// </summary>
        private readonly byte[] supportedPrecisions = { 8, 12 };

        /// <summary>
        /// The buffer used to temporarily store bytes read from the stream.
        /// </summary>
        private readonly byte[] temp = new byte[2 * 16 * 4];

        /// <summary>
        /// The buffer used to read markers from the stream.
        /// </summary>
        private readonly byte[] markerBuffer = new byte[2];

        /// <summary>
        /// Whether the image has an EXIF marker.
        /// </summary>
        private bool hasExif;

        /// <summary>
        /// Contains exif data.
        /// </summary>
        private byte[] exifData;

        /// <summary>
        /// Whether the image has an ICC marker.
        /// </summary>
        private bool hasIcc;

        /// <summary>
        /// Contains ICC data.
        /// </summary>
        private byte[] iccData;

        /// <summary>
        /// Whether the image has a IPTC data.
        /// </summary>
        private bool hasIptc;

        /// <summary>
        /// Contains IPTC data.
        /// </summary>
        private byte[] iptcData;

        /// <summary>
        /// Whether the image has a XMP data.
        /// </summary>
        private bool hasXmp;

        /// <summary>
        /// Contains XMP data.
        /// </summary>
        private byte[] xmpData;

        /// <summary>
        /// Contains information about the JFIF marker.
        /// </summary>
        private JFifMarker jFif;

        /// <summary>
        /// Contains information about the Adobe marker.
        /// </summary>
        private AdobeMarker adobe;

        /// <summary>
        /// Scan decoder.
        /// </summary>
        private IJpegScanDecoder scanDecoder;

        /// <summary>
        /// The arithmetic decoding tables.
        /// </summary>
        private List<ArithmeticDecodingTable> arithmeticDecodingTables;

        /// <summary>
        /// The restart interval.
        /// </summary>
        private int? resetInterval;

        /// <summary>
        /// Initializes a new instance of the <see cref="JpegDecoderCore" /> class.
        /// </summary>
        /// <param name="configuration">The configuration.</param>
        /// <param name="options">The options.</param>
        public JpegDecoderCore(Configuration configuration, IJpegDecoderOptions options)
        {
            this.Configuration = configuration ?? Configuration.Default;
            this.IgnoreMetadata = options.IgnoreMetadata;
        }

        /// <inheritdoc />
        public Configuration Configuration { get; }

        /// <summary>
        /// Gets the frame
        /// </summary>
        public JpegFrame Frame { get; private set; }

        /// <inheritdoc/>
        Size IImageDecoderInternals.Dimensions => this.Frame.PixelSize;

        /// <summary>
        /// Gets a value indicating whether the metadata should be ignored when the image is being decoded.
        /// </summary>
        public bool IgnoreMetadata { get; }

        /// <summary>
        /// Gets the <see cref="ImageMetadata"/> decoded by this decoder instance.
        /// </summary>
        public ImageMetadata Metadata { get; private set; }

        /// <inheritdoc/>
        public JpegColorSpace ColorSpace { get; private set; }

        /// <summary>
        /// Gets the components.
        /// </summary>
        public IJpegComponent[] Components => this.Frame.Components;

        /// <inheritdoc/>
        IJpegComponent[] IRawJpegData.Components => this.Components;

        /// <inheritdoc/>
        public Block8x8F[] QuantizationTables { get; private set; }

        /// <summary>
        /// Finds the next file marker within the byte stream.
        /// </summary>
        /// <param name="marker">The buffer to read file markers to.</param>
        /// <param name="stream">The input stream.</param>
        /// <returns>The <see cref="JpegFileMarker"/></returns>
        public static JpegFileMarker FindNextFileMarker(byte[] marker, BufferedReadStream stream)
        {
            int value = stream.Read(marker, 0, 2);

            if (value == 0)
            {
                return new JpegFileMarker(JpegConstants.Markers.EOI, stream.Length - 2);
            }

            if (marker[0] == JpegConstants.Markers.XFF)
            {
                // According to Section B.1.1.2:
                // "Any marker may optionally be preceded by any number of fill bytes, which are bytes assigned code 0xFF."
                int m = marker[1];
                while (m == JpegConstants.Markers.XFF)
                {
                    int suffix = stream.ReadByte();
                    if (suffix == -1)
                    {
                        return new JpegFileMarker(JpegConstants.Markers.EOI, stream.Length - 2);
                    }

                    m = suffix;
                }

                return new JpegFileMarker((byte)m, stream.Position - 2);
            }

            return new JpegFileMarker(marker[1], stream.Position - 2, true);
        }

        /// <inheritdoc/>
        public Image<TPixel> Decode<TPixel>(BufferedReadStream stream, CancellationToken cancellationToken)
            where TPixel : unmanaged, IPixel<TPixel>
        {
            using var spectralConverter = new SpectralConverter<TPixel>(this.Configuration);

            this.ParseStream(stream, spectralConverter, cancellationToken);
            this.InitExifProfile();
            this.InitIccProfile();
            this.InitIptcProfile();
            this.InitXmpProfile();
            this.InitDerivedMetadataProperties();

            return new Image<TPixel>(
                this.Configuration,
                spectralConverter.GetPixelBuffer(cancellationToken),
                this.Metadata);
        }

        /// <inheritdoc/>
        public IImageInfo Identify(BufferedReadStream stream, CancellationToken cancellationToken)
        {
            this.ParseStream(stream, spectralConverter: null, cancellationToken);
            this.InitExifProfile();
            this.InitIccProfile();
            this.InitIptcProfile();
            this.InitXmpProfile();
            this.InitDerivedMetadataProperties();

            Size pixelSize = this.Frame.PixelSize;
            return new ImageInfo(new PixelTypeInfo(this.Frame.BitsPerPixel), pixelSize.Width, pixelSize.Height, this.Metadata);
        }

        /// <summary>
        /// Load quantization and/or Huffman tables for subsequent use for jpeg's embedded in tiff's,
        /// so those tables do not need to be duplicated with segmented tiff's (tiff's with multiple strips).
        /// </summary>
        /// <param name="tableBytes">The table bytes.</param>
        /// <param name="scanDecoder">The scan decoder.</param>
        public void LoadTables(byte[] tableBytes, IJpegScanDecoder scanDecoder)
        {
            this.Metadata = new ImageMetadata();
            this.QuantizationTables = new Block8x8F[4];
<<<<<<< HEAD
            this.scanDecoder = scanDecoder;
=======
            this.scanDecoder = huffmanScanDecoder;

            if (tableBytes.Length < 4)
            {
                JpegThrowHelper.ThrowInvalidImageContentException("Not enough data to read marker");
            }

>>>>>>> 3139a8a0
            using var ms = new MemoryStream(tableBytes);
            using var stream = new BufferedReadStream(this.Configuration, ms);

            // Check for the Start Of Image marker.
            int bytesRead = stream.Read(this.markerBuffer, 0, 2);
            var fileMarker = new JpegFileMarker(this.markerBuffer[1], 0);
            if (fileMarker.Marker != JpegConstants.Markers.SOI)
            {
                JpegThrowHelper.ThrowInvalidImageContentException("Missing SOI marker.");
            }

            // Read next marker.
            bytesRead = stream.Read(this.markerBuffer, 0, 2);
            fileMarker = new JpegFileMarker(this.markerBuffer[1], (int)stream.Position - 2);

            while (fileMarker.Marker != JpegConstants.Markers.EOI || (fileMarker.Marker == JpegConstants.Markers.EOI && fileMarker.Invalid))
            {
                if (!fileMarker.Invalid)
                {
                    // Get the marker length.
                    int markerContentByteSize = this.ReadUint16(stream) - 2;

                    // Check whether stream actually has enought bytes to read
                    // markerContentByteSize is always positive so we cast
                    // to uint to avoid sign extension
                    if (stream.RemainingBytes < (uint)markerContentByteSize)
                    {
                        JpegThrowHelper.ThrowNotEnoughBytesForMarker(fileMarker.Marker);
                    }

                    switch (fileMarker.Marker)
                    {
                        case JpegConstants.Markers.SOI:
                            break;
                        case JpegConstants.Markers.RST0:
                        case JpegConstants.Markers.RST7:
                            break;
                        case JpegConstants.Markers.DHT:
                            this.ProcessDefineHuffmanTablesMarker(stream, markerContentByteSize);
                            break;
                        case JpegConstants.Markers.DQT:
                            this.ProcessDefineQuantizationTablesMarker(stream, markerContentByteSize);
                            break;
                        case JpegConstants.Markers.DRI:
                            this.ProcessDefineRestartIntervalMarker(stream, markerContentByteSize);
                            break;
                        case JpegConstants.Markers.EOI:
                            return;
                    }
                }

                // Read next marker.
                bytesRead = stream.Read(this.markerBuffer, 0, 2);
                if (bytesRead != 2)
                {
                    JpegThrowHelper.ThrowInvalidImageContentException("Not enough data to read marker");
                }

                fileMarker = new JpegFileMarker(this.markerBuffer[1], 0);
            }
        }

        /// <summary>
        /// Parses the input stream for file markers.
        /// </summary>
        /// <param name="stream">The input stream.</param>
        /// <param name="spectralConverter">The spectral converter to use.</param>
        /// <param name="cancellationToken">The token to monitor cancellation.</param>
        internal void ParseStream(BufferedReadStream stream, SpectralConverter spectralConverter, CancellationToken cancellationToken)
        {
            bool metadataOnly = spectralConverter == null;

            this.scanDecoder ??= new HuffmanScanDecoder(stream, spectralConverter, cancellationToken);

            this.Metadata = new ImageMetadata();

            // Check for the Start Of Image marker.
            stream.Read(this.markerBuffer, 0, 2);
            var fileMarker = new JpegFileMarker(this.markerBuffer[1], 0);
            if (fileMarker.Marker != JpegConstants.Markers.SOI)
            {
                JpegThrowHelper.ThrowInvalidImageContentException("Missing SOI marker.");
            }

            stream.Read(this.markerBuffer, 0, 2);
            byte marker = this.markerBuffer[1];
            fileMarker = new JpegFileMarker(marker, (int)stream.Position - 2);
            this.QuantizationTables ??= new Block8x8F[4];

            // Break only when we discover a valid EOI marker.
            // https://github.com/SixLabors/ImageSharp/issues/695
            while (fileMarker.Marker != JpegConstants.Markers.EOI
                || (fileMarker.Marker == JpegConstants.Markers.EOI && fileMarker.Invalid))
            {
                cancellationToken.ThrowIfCancellationRequested();

                if (!fileMarker.Invalid)
                {
                    // Get the marker length.
                    int markerContentByteSize = this.ReadUint16(stream) - 2;

                    // Check whether stream actually has enought bytes to read
                    // markerContentByteSize is always positive so we cast
                    // to uint to avoid sign extension
                    if (stream.RemainingBytes < (uint)markerContentByteSize)
                    {
                        JpegThrowHelper.ThrowNotEnoughBytesForMarker(fileMarker.Marker);
                    }

                    switch (fileMarker.Marker)
                    {
                        case JpegConstants.Markers.SOF0:
                        case JpegConstants.Markers.SOF1:
                        case JpegConstants.Markers.SOF2:
<<<<<<< HEAD
                            this.ProcessStartOfFrameMarker(stream, remaining, fileMarker, ComponentType.Huffman, metadataOnly);
                            break;

                        case JpegConstants.Markers.SOF9:
                        case JpegConstants.Markers.SOF10:
                        case JpegConstants.Markers.SOF13:
                        case JpegConstants.Markers.SOF14:
                            this.scanDecoder = new ArithmeticScanDecoder(stream, spectralConverter, cancellationToken);
                            if (this.resetInterval.HasValue)
                            {
                                this.scanDecoder.ResetInterval = this.resetInterval.Value;
                            }

                            this.ProcessStartOfFrameMarker(stream, remaining, fileMarker, ComponentType.Arithmetic, metadataOnly);
=======
                            this.ProcessStartOfFrameMarker(stream, markerContentByteSize, fileMarker, metadataOnly);
>>>>>>> 3139a8a0
                            break;

                        case JpegConstants.Markers.SOF5:
                            JpegThrowHelper.ThrowNotSupportedException("Decoding jpeg files with differential sequential DCT is not supported.");
                            break;

                        case JpegConstants.Markers.SOF6:
                            JpegThrowHelper.ThrowNotSupportedException("Decoding jpeg files with differential progressive DCT is not supported.");
                            break;

                        case JpegConstants.Markers.SOF3:
                        case JpegConstants.Markers.SOF7:
                            JpegThrowHelper.ThrowNotSupportedException("Decoding lossless jpeg files is not supported.");
                            break;

                        case JpegConstants.Markers.SOF11:
                        case JpegConstants.Markers.SOF15:
                            JpegThrowHelper.ThrowNotSupportedException("Decoding jpeg files with lossless arithmetic coding is not supported.");
                            break;

                        case JpegConstants.Markers.SOS:
                            if (!metadataOnly)
                            {
                                this.ProcessStartOfScanMarker(stream, markerContentByteSize);
                                break;
                            }
                            else
                            {
                                // It's highly unlikely that APPn related data will be found after the SOS marker
                                // We should have gathered everything we need by now.
                                return;
                            }

                        case JpegConstants.Markers.DHT:

                            if (metadataOnly)
                            {
                                stream.Skip(markerContentByteSize);
                            }
                            else
                            {
                                this.ProcessDefineHuffmanTablesMarker(stream, markerContentByteSize);
                            }

                            break;

                        case JpegConstants.Markers.DQT:
                            this.ProcessDefineQuantizationTablesMarker(stream, markerContentByteSize);
                            break;

                        case JpegConstants.Markers.DRI:
                            if (metadataOnly)
                            {
                                stream.Skip(markerContentByteSize);
                            }
                            else
                            {
                                this.ProcessDefineRestartIntervalMarker(stream, markerContentByteSize);
                            }

                            break;

                        case JpegConstants.Markers.APP0:
                            this.ProcessApplicationHeaderMarker(stream, markerContentByteSize);
                            break;

                        case JpegConstants.Markers.APP1:
                            this.ProcessApp1Marker(stream, markerContentByteSize);
                            break;

                        case JpegConstants.Markers.APP2:
                            this.ProcessApp2Marker(stream, markerContentByteSize);
                            break;

                        case JpegConstants.Markers.APP3:
                        case JpegConstants.Markers.APP4:
                        case JpegConstants.Markers.APP5:
                        case JpegConstants.Markers.APP6:
                        case JpegConstants.Markers.APP7:
                        case JpegConstants.Markers.APP8:
                        case JpegConstants.Markers.APP9:
                        case JpegConstants.Markers.APP10:
                        case JpegConstants.Markers.APP11:
                        case JpegConstants.Markers.APP12:
                            stream.Skip(markerContentByteSize);
                            break;

                        case JpegConstants.Markers.APP13:
                            this.ProcessApp13Marker(stream, markerContentByteSize);
                            break;

                        case JpegConstants.Markers.APP14:
                            this.ProcessApp14Marker(stream, markerContentByteSize);
                            break;

                        case JpegConstants.Markers.APP15:
                        case JpegConstants.Markers.COM:
                            stream.Skip(markerContentByteSize);
                            break;

                        case JpegConstants.Markers.DAC:
                            if (metadataOnly)
                            {
                                stream.Skip(remaining);
                            }
                            else
                            {
                                this.ProcessArithmeticTable(stream, remaining);
                            }

                            break;
                    }
                }

                // Read on.
                fileMarker = FindNextFileMarker(this.markerBuffer, stream);
            }
        }

        /// <inheritdoc/>
        public void Dispose()
        {
            this.Frame?.Dispose();

            // Set large fields to null.
            this.Frame = null;
            this.scanDecoder = null;
        }

        /// <summary>
        /// Returns the correct colorspace based on the image component count and the jpeg frame component id's.
        /// </summary>
        /// <param name="componentCount">The number of components.</param>
        /// <returns>The <see cref="JpegColorSpace"/></returns>
        private JpegColorSpace DeduceJpegColorSpace(byte componentCount)
        {
            if (componentCount == 1)
            {
                return JpegColorSpace.Grayscale;
            }

            if (componentCount == 3)
            {
                if (!this.adobe.Equals(default) && this.adobe.ColorTransform == JpegConstants.Adobe.ColorTransformUnknown)
                {
                    return JpegColorSpace.RGB;
                }

                // If the component Id's are R, G, B in ASCII the colorspace is RGB and not YCbCr.
                if (this.Components[2].Id == 66 && this.Components[1].Id == 71 && this.Components[0].Id == 82)
                {
                    return JpegColorSpace.RGB;
                }

                // Some images are poorly encoded and contain incorrect colorspace transform metadata.
                // We ignore that and always fall back to the default colorspace.
                return JpegColorSpace.YCbCr;
            }

            if (componentCount == 4)
            {
                return this.adobe.ColorTransform == JpegConstants.Adobe.ColorTransformYcck
                    ? JpegColorSpace.Ycck
                    : JpegColorSpace.Cmyk;
            }

            JpegThrowHelper.ThrowNotSupportedComponentCount(componentCount);
            return default;
        }

        /// <summary>
        /// Returns the jpeg color type based on the colorspace and subsampling used.
        /// </summary>
        /// <returns>Jpeg color type.</returns>
        private JpegColorType DeduceJpegColorType()
        {
            switch (this.ColorSpace)
            {
                case JpegColorSpace.Grayscale:
                    return JpegColorType.Luminance;

                case JpegColorSpace.RGB:
                    return JpegColorType.Rgb;

                case JpegColorSpace.YCbCr:
                    if (this.Frame.Components[0].HorizontalSamplingFactor == 1 && this.Frame.Components[0].VerticalSamplingFactor == 1 &&
                        this.Frame.Components[1].HorizontalSamplingFactor == 1 && this.Frame.Components[1].VerticalSamplingFactor == 1 &&
                        this.Frame.Components[2].HorizontalSamplingFactor == 1 && this.Frame.Components[2].VerticalSamplingFactor == 1)
                    {
                        return JpegColorType.YCbCrRatio444;
                    }
                    else if (this.Frame.Components[0].HorizontalSamplingFactor == 2 && this.Frame.Components[0].VerticalSamplingFactor == 2 &&
                        this.Frame.Components[1].HorizontalSamplingFactor == 1 && this.Frame.Components[1].VerticalSamplingFactor == 1 &&
                        this.Frame.Components[2].HorizontalSamplingFactor == 1 && this.Frame.Components[2].VerticalSamplingFactor == 1)
                    {
                        return JpegColorType.YCbCrRatio420;
                    }
                    else if (this.Frame.Components[0].HorizontalSamplingFactor == 1 && this.Frame.Components[0].VerticalSamplingFactor == 1 &&
                        this.Frame.Components[1].HorizontalSamplingFactor == 1 && this.Frame.Components[1].VerticalSamplingFactor == 2 &&
                        this.Frame.Components[2].HorizontalSamplingFactor == 1 && this.Frame.Components[2].VerticalSamplingFactor == 2)
                    {
                        return JpegColorType.YCbCrRatio422;
                    }
                    else if (this.Frame.Components[0].HorizontalSamplingFactor == 4 && this.Frame.Components[0].VerticalSamplingFactor == 1 &&
                             this.Frame.Components[1].HorizontalSamplingFactor == 1 && this.Frame.Components[1].VerticalSamplingFactor == 1 &&
                             this.Frame.Components[2].HorizontalSamplingFactor == 1 && this.Frame.Components[2].VerticalSamplingFactor == 1)
                    {
                        return JpegColorType.YCbCrRatio411;
                    }
                    else if (this.Frame.Components[0].HorizontalSamplingFactor == 4 && this.Frame.Components[0].VerticalSamplingFactor == 2 &&
                             this.Frame.Components[1].HorizontalSamplingFactor == 1 && this.Frame.Components[1].VerticalSamplingFactor == 1 &&
                             this.Frame.Components[2].HorizontalSamplingFactor == 1 && this.Frame.Components[2].VerticalSamplingFactor == 1)
                    {
                        return JpegColorType.YCbCrRatio410;
                    }
                    else
                    {
                        return JpegColorType.YCbCrRatio420;
                    }

                case JpegColorSpace.Cmyk:
                    return JpegColorType.Cmyk;

                default:
                    return JpegColorType.YCbCrRatio420;
            }
        }

        /// <summary>
        /// Initializes the EXIF profile.
        /// </summary>
        private void InitExifProfile()
        {
            if (this.hasExif)
            {
                this.Metadata.ExifProfile = new ExifProfile(this.exifData);
            }
        }

        /// <summary>
        /// Initializes the ICC profile.
        /// </summary>
        private void InitIccProfile()
        {
            if (this.hasIcc)
            {
                var profile = new IccProfile(this.iccData);
                if (profile.CheckIsValid())
                {
                    this.Metadata.IccProfile = profile;
                }
            }
        }

        /// <summary>
        /// Initializes the IPTC profile.
        /// </summary>
        private void InitIptcProfile()
        {
            if (this.hasIptc)
            {
                var profile = new IptcProfile(this.iptcData);
                this.Metadata.IptcProfile = profile;
            }
        }

        /// <summary>
        /// Initializes the XMP profile.
        /// </summary>
        private void InitXmpProfile()
        {
            if (this.hasXmp)
            {
                var profile = new XmpProfile(this.xmpData);
                this.Metadata.XmpProfile = profile;
            }
        }

        /// <summary>
        /// Assigns derived metadata properties to <see cref="Metadata"/>, eg. horizontal and vertical resolution if it has a JFIF header.
        /// </summary>
        private void InitDerivedMetadataProperties()
        {
            if (this.jFif.XDensity > 0 && this.jFif.YDensity > 0)
            {
                this.Metadata.HorizontalResolution = this.jFif.XDensity;
                this.Metadata.VerticalResolution = this.jFif.YDensity;
                this.Metadata.ResolutionUnits = this.jFif.DensityUnits;
            }
            else if (this.hasExif)
            {
                double horizontalValue = this.GetExifResolutionValue(ExifTag.XResolution);
                double verticalValue = this.GetExifResolutionValue(ExifTag.YResolution);

                if (horizontalValue > 0 && verticalValue > 0)
                {
                    this.Metadata.HorizontalResolution = horizontalValue;
                    this.Metadata.VerticalResolution = verticalValue;
                    this.Metadata.ResolutionUnits = UnitConverter.ExifProfileToResolutionUnit(this.Metadata.ExifProfile);
                }
            }
        }

        private double GetExifResolutionValue(ExifTag<Rational> tag)
        {
            IExifValue<Rational> resolution = this.Metadata.ExifProfile.GetValue(tag);

            return resolution is null ? 0 : resolution.Value.ToDouble();
        }

        /// <summary>
        /// Extends the profile with additional data.
        /// </summary>
        /// <param name="profile">The profile data array.</param>
        /// <param name="extension">The array containing addition profile data.</param>
        private void ExtendProfile(ref byte[] profile, byte[] extension)
        {
            int currentLength = profile.Length;

            Array.Resize(ref profile, currentLength + extension.Length);
            Buffer.BlockCopy(extension, 0, profile, currentLength, extension.Length);
        }

        /// <summary>
        /// Processes the application header containing the JFIF identifier plus extra data.
        /// </summary>
        /// <param name="stream">The input stream.</param>
        /// <param name="remaining">The remaining bytes in the segment block.</param>
        private void ProcessApplicationHeaderMarker(BufferedReadStream stream, int remaining)
        {
            // We can only decode JFif identifiers.
            // Some images contain multiple JFIF markers (Issue 1932) so we check to see
            // if it's already been read.
            if (remaining < JFifMarker.Length || (!this.jFif.Equals(default)))
            {
                // Skip the application header length
                stream.Skip(remaining);
                return;
            }

            stream.Read(this.temp, 0, JFifMarker.Length);
            remaining -= JFifMarker.Length;

            JFifMarker.TryParse(this.temp, out this.jFif);

            // TODO: thumbnail
            if (remaining > 0)
            {
                if (stream.Position + remaining >= stream.Length)
                {
                    JpegThrowHelper.ThrowInvalidImageContentException("Bad App0 Marker length.");
                }

                stream.Skip(remaining);
            }
        }

        /// <summary>
        /// Processes the App1 marker retrieving any stored metadata.
        /// </summary>
        /// <param name="stream">The input stream.</param>
        /// <param name="remaining">The remaining bytes in the segment block.</param>
        private void ProcessApp1Marker(BufferedReadStream stream, int remaining)
        {
            const int ExifMarkerLength = 6;
            const int XmpMarkerLength = 29;
            if (remaining < ExifMarkerLength || this.IgnoreMetadata)
            {
                // Skip the application header length.
                stream.Skip(remaining);
                return;
            }

            if (stream.Position + remaining >= stream.Length)
            {
                JpegThrowHelper.ThrowInvalidImageContentException("Bad App1 Marker length.");
            }

            // XMP marker is the longer then the EXIF marker, so first try read the EXIF marker bytes.
            stream.Read(this.temp, 0, ExifMarkerLength);
            remaining -= ExifMarkerLength;

            if (ProfileResolver.IsProfile(this.temp, ProfileResolver.ExifMarker))
            {
                this.hasExif = true;
                byte[] profile = new byte[remaining];
                stream.Read(profile, 0, remaining);

                if (this.exifData is null)
                {
                    this.exifData = profile;
                }
                else
                {
                    // If the EXIF information exceeds 64K, it will be split over multiple APP1 markers.
                    this.ExtendProfile(ref this.exifData, profile);
                }

                remaining = 0;
            }

            if (ProfileResolver.IsProfile(this.temp, ProfileResolver.XmpMarker.Slice(0, ExifMarkerLength)))
            {
                const int remainingXmpMarkerBytes = XmpMarkerLength - ExifMarkerLength;
                if (remaining < remainingXmpMarkerBytes || this.IgnoreMetadata)
                {
                    // Skip the application header length.
                    stream.Skip(remaining);
                    return;
                }

                stream.Read(this.temp, ExifMarkerLength, remainingXmpMarkerBytes);
                remaining -= remainingXmpMarkerBytes;
                if (ProfileResolver.IsProfile(this.temp, ProfileResolver.XmpMarker))
                {
                    this.hasXmp = true;
                    byte[] profile = new byte[remaining];
                    stream.Read(profile, 0, remaining);

                    if (this.xmpData is null)
                    {
                        this.xmpData = profile;
                    }
                    else
                    {
                        // If the XMP information exceeds 64K, it will be split over multiple APP1 markers.
                        this.ExtendProfile(ref this.xmpData, profile);
                    }

                    remaining = 0;
                }
            }

            // Skip over any remaining bytes of this header.
            stream.Skip(remaining);
        }

        /// <summary>
        /// Processes the App2 marker retrieving any stored ICC profile information
        /// </summary>
        /// <param name="stream">The input stream.</param>
        /// <param name="remaining">The remaining bytes in the segment block.</param>
        private void ProcessApp2Marker(BufferedReadStream stream, int remaining)
        {
            // Length is 14 though we only need to check 12.
            const int Icclength = 14;
            if (remaining < Icclength || this.IgnoreMetadata)
            {
                stream.Skip(remaining);
                return;
            }

            byte[] identifier = new byte[Icclength];
            stream.Read(identifier, 0, Icclength);
            remaining -= Icclength; // We have read it by this point

            if (ProfileResolver.IsProfile(identifier, ProfileResolver.IccMarker))
            {
                this.hasIcc = true;
                byte[] profile = new byte[remaining];
                stream.Read(profile, 0, remaining);

                if (this.iccData is null)
                {
                    this.iccData = profile;
                }
                else
                {
                    // If the ICC information exceeds 64K, it will be split over multiple APP2 markers
                    this.ExtendProfile(ref this.iccData, profile);
                }
            }
            else
            {
                // Not an ICC profile we can handle. Skip the remaining bytes so we can carry on and ignore this.
                stream.Skip(remaining);
            }
        }

        /// <summary>
        /// Processes a App13 marker, which contains IPTC data stored with Adobe Photoshop.
        /// The tableBytes of an APP13 segment is formed by an identifier string followed by a sequence of resource data blocks.
        /// </summary>
        /// <param name="stream">The input stream.</param>
        /// <param name="remaining">The remaining bytes in the segment block.</param>
        private void ProcessApp13Marker(BufferedReadStream stream, int remaining)
        {
            if (remaining < ProfileResolver.AdobePhotoshopApp13Marker.Length || this.IgnoreMetadata)
            {
                stream.Skip(remaining);
                return;
            }

            stream.Read(this.temp, 0, ProfileResolver.AdobePhotoshopApp13Marker.Length);
            remaining -= ProfileResolver.AdobePhotoshopApp13Marker.Length;
            if (ProfileResolver.IsProfile(this.temp, ProfileResolver.AdobePhotoshopApp13Marker))
            {
                byte[] resourceBlockData = new byte[remaining];
                stream.Read(resourceBlockData, 0, remaining);
                Span<byte> blockDataSpan = resourceBlockData.AsSpan();

                while (blockDataSpan.Length > 12)
                {
                    if (!ProfileResolver.IsProfile(blockDataSpan.Slice(0, 4), ProfileResolver.AdobeImageResourceBlockMarker))
                    {
                        return;
                    }

                    blockDataSpan = blockDataSpan.Slice(4);
                    Span<byte> imageResourceBlockId = blockDataSpan.Slice(0, 2);
                    if (ProfileResolver.IsProfile(imageResourceBlockId, ProfileResolver.AdobeIptcMarker))
                    {
                        int resourceBlockNameLength = ReadImageResourceNameLength(blockDataSpan);
                        int resourceDataSize = ReadResourceDataLength(blockDataSpan, resourceBlockNameLength);
                        int dataStartIdx = 2 + resourceBlockNameLength + 4;
                        if (resourceDataSize > 0 && blockDataSpan.Length >= dataStartIdx + resourceDataSize)
                        {
                            this.hasIptc = true;
                            this.iptcData = blockDataSpan.Slice(dataStartIdx, resourceDataSize).ToArray();
                            break;
                        }
                    }
                    else
                    {
                        int resourceBlockNameLength = ReadImageResourceNameLength(blockDataSpan);
                        int resourceDataSize = ReadResourceDataLength(blockDataSpan, resourceBlockNameLength);
                        int dataStartIdx = 2 + resourceBlockNameLength + 4;
                        if (blockDataSpan.Length < dataStartIdx + resourceDataSize)
                        {
                            // Not enough data or the resource data size is wrong.
                            break;
                        }

                        blockDataSpan = blockDataSpan.Slice(dataStartIdx + resourceDataSize);
                    }
                }
            }
            else
            {
                // If the profile is unknown skip over the rest of it.
                stream.Skip(remaining);
            }
        }

        /// <summary>
        /// Processes a DAC marker, decoding the arithmetic tables.
        /// </summary>
        /// <param name="stream">The input stream.</param>
        /// <param name="remaining">The remaining bytes in the segment block.</param>
        private void ProcessArithmeticTable(BufferedReadStream stream, int remaining)
        {
            this.arithmeticDecodingTables ??= new List<ArithmeticDecodingTable>(4);

            while (remaining > 0)
            {
                int tableClassAndIdentifier = stream.ReadByte();
                remaining--;
                byte tableClass = (byte)(tableClassAndIdentifier >> 4);
                byte identifier = (byte)(tableClassAndIdentifier & 0xF);

                byte conditioningTableValue = (byte)stream.ReadByte();
                remaining--;

                var arithmeticTable = new ArithmeticDecodingTable(tableClass, identifier);
                arithmeticTable.Configure(conditioningTableValue);

                bool tableEntryReplaced = false;
                for (int i = 0; i < this.arithmeticDecodingTables.Count; i++)
                {
                    ArithmeticDecodingTable item = this.arithmeticDecodingTables[i];
                    if (item.TableClass == arithmeticTable.TableClass && item.Identifier == arithmeticTable.Identifier)
                    {
                        this.arithmeticDecodingTables[i] = arithmeticTable;
                        tableEntryReplaced = true;
                        break;
                    }
                }

                if (!tableEntryReplaced)
                {
                    this.arithmeticDecodingTables.Add(arithmeticTable);
                }
            }
        }

        /// <summary>
        /// Reads the adobe image resource block name: a Pascal string (padded to make size even).
        /// </summary>
        /// <param name="blockDataSpan">The span holding the block resource data.</param>
        /// <returns>The length of the name.</returns>
        [MethodImpl(InliningOptions.ShortMethod)]
        private static int ReadImageResourceNameLength(Span<byte> blockDataSpan)
        {
            byte nameLength = blockDataSpan[2];
            int nameDataSize = nameLength == 0 ? 2 : nameLength;
            if (nameDataSize % 2 != 0)
            {
                nameDataSize++;
            }

            return nameDataSize;
        }

        /// <summary>
        /// Reads the length of a adobe image resource data block.
        /// </summary>
        /// <param name="blockDataSpan">The span holding the block resource data.</param>
        /// <param name="resourceBlockNameLength">The length of the block name.</param>
        /// <returns>The block length.</returns>
        [MethodImpl(InliningOptions.ShortMethod)]
        private static int ReadResourceDataLength(Span<byte> blockDataSpan, int resourceBlockNameLength)
            => BinaryPrimitives.ReadInt32BigEndian(blockDataSpan.Slice(2 + resourceBlockNameLength, 4));

        /// <summary>
        /// Processes the application header containing the Adobe identifier
        /// which stores image encoding information for DCT filters.
        /// </summary>
        /// <param name="stream">The input stream.</param>
        /// <param name="remaining">The remaining bytes in the segment block.</param>
        private void ProcessApp14Marker(BufferedReadStream stream, int remaining)
        {
            const int MarkerLength = AdobeMarker.Length;
            if (remaining < MarkerLength)
            {
                // Skip the application header length
                stream.Skip(remaining);
                return;
            }

            stream.Read(this.temp, 0, MarkerLength);
            remaining -= MarkerLength;

            AdobeMarker.TryParse(this.temp, out this.adobe);

            if (remaining > 0)
            {
                stream.Skip(remaining);
            }
        }

        /// <summary>
        /// Processes the Define Quantization Marker and tables. Specified in section B.2.4.1.
        /// </summary>
        /// <param name="stream">The input stream.</param>
        /// <param name="remaining">The remaining bytes in the segment block.</param>
        /// <exception cref="ImageFormatException">
        /// Thrown if the tables do not match the header.
        /// </exception>
        private void ProcessDefineQuantizationTablesMarker(BufferedReadStream stream, int remaining)
        {
            JpegMetadata jpegMetadata = this.Metadata.GetFormatMetadata(JpegFormat.Instance);

            while (remaining > 0)
            {
                // 1 byte: quantization table spec
                // bit 0..3: table index (0..3)
                // bit 4..7: table precision (0 = 8 bit, 1 = 16 bit)
                int quantizationTableSpec = stream.ReadByte();
                int tableIndex = quantizationTableSpec & 15;
                int tablePrecision = quantizationTableSpec >> 4;

                // Validate:
                if (tableIndex > 3)
                {
                    JpegThrowHelper.ThrowBadQuantizationTableIndex(tableIndex);
                }

                remaining--;

                // Decoding single 8x8 table
                ref Block8x8F table = ref this.QuantizationTables[tableIndex];
                switch (tablePrecision)
                {
                    // 8 bit values
                    case 0:
                    {
                        // Validate: 8 bit table needs exactly 64 bytes
                        if (remaining < 64)
                        {
                            JpegThrowHelper.ThrowBadMarker(nameof(JpegConstants.Markers.DQT), remaining);
                        }

                        stream.Read(this.temp, 0, 64);
                        remaining -= 64;

                        // Parsing quantization table & saving it in natural order
                        for (int j = 0; j < 64; j++)
                        {
                            table[ZigZag.ZigZagOrder[j]] = this.temp[j];
                        }

                        break;
                    }

                    // 16 bit values
                    case 1:
                    {
                        // Validate: 16 bit table needs exactly 128 bytes
                        if (remaining < 128)
                        {
                            JpegThrowHelper.ThrowBadMarker(nameof(JpegConstants.Markers.DQT), remaining);
                        }

                        stream.Read(this.temp, 0, 128);
                        remaining -= 128;

                        // Parsing quantization table & saving it in natural order
                        for (int j = 0; j < 64; j++)
                        {
                            table[ZigZag.ZigZagOrder[j]] = (this.temp[2 * j] << 8) | this.temp[(2 * j) + 1];
                        }

                        break;
                    }

                    // Unknown precision - error
                    default:
                    {
                        JpegThrowHelper.ThrowBadQuantizationTablePrecision(tablePrecision);
                        break;
                    }
                }

                // Estimating quality
                switch (tableIndex)
                {
                    // luminance table
                    case 0:
                    {
                        jpegMetadata.LuminanceQuality = Quantization.EstimateLuminanceQuality(ref table);
                        break;
                    }

                    // chrominance table
                    case 1:
                    {
                        jpegMetadata.ChrominanceQuality = Quantization.EstimateChrominanceQuality(ref table);
                        break;
                    }
                }

                // Adjusting table for IDCT step during decompression
                FastFloatingPointDCT.AdjustToIDCT(ref table);
            }
        }

        /// <summary>
        /// Processes the Start of Frame marker. Specified in section B.2.2.
        /// </summary>
        /// <param name="stream">The input stream.</param>
        /// <param name="remaining">The remaining bytes in the segment block.</param>
        /// <param name="frameMarker">The current frame marker.</param>
        /// <param name="decodingComponentType">The jpeg decoding component type.</param>
        /// <param name="metadataOnly">Whether to parse metadata only.</param>
        private void ProcessStartOfFrameMarker(BufferedReadStream stream, int remaining, in JpegFileMarker frameMarker, ComponentType decodingComponentType, bool metadataOnly)
        {
            if (this.Frame != null)
            {
                if (metadataOnly)
                {
                    return;
                }

                JpegThrowHelper.ThrowInvalidImageContentException("Multiple SOF markers. Only single frame jpegs supported.");
            }

            // Read initial marker definitions.
            const int length = 6;
            int bytesRead = stream.Read(this.temp, 0, length);
            if (bytesRead != length)
            {
                JpegThrowHelper.ThrowInvalidImageContentException("SOF marker does not contain enough data.");
            }

            // 1 byte: Bits/sample precision.
            byte precision = this.temp[0];

            // Validate: only 8-bit and 12-bit precisions are supported.
            if (Array.IndexOf(this.supportedPrecisions, precision) == -1)
            {
                JpegThrowHelper.ThrowInvalidImageContentException("Only 8-Bit and 12-Bit precision is supported.");
            }

            // 2 byte: Height
            int frameHeight = (this.temp[1] << 8) | this.temp[2];

            // 2 byte: Width
            int frameWidth = (this.temp[3] << 8) | this.temp[4];

            // Validate: width/height > 0 (they are upper-bounded by 2 byte max value so no need to check that).
            if (frameHeight == 0 || frameWidth == 0)
            {
                JpegThrowHelper.ThrowInvalidImageDimensions(frameWidth, frameHeight);
            }

            // 1 byte: Number of components.
            byte componentCount = this.temp[5];

            // Validate: componentCount more than 4 can lead to a buffer overflow during stream
            // reading so we must limit it to 4.
            // We do not support jpeg images with more than 4 components anyway.
            if (componentCount > 4)
            {
                JpegThrowHelper.ThrowNotSupportedComponentCount(componentCount);
            }

            this.Frame = new JpegFrame(frameMarker, precision, frameWidth, frameHeight, componentCount);

            remaining -= length;

            // Validate: remaining part must be equal to components * 3
            const int componentBytes = 3;
            if (remaining != componentCount * componentBytes)
            {
                JpegThrowHelper.ThrowBadMarker("SOFn", remaining);
            }

            // components*3 bytes: component data
            stream.Read(this.temp, 0, remaining);

            // No need to pool this. They max out at 4
            this.Frame.ComponentIds = new byte[componentCount];
            this.Frame.ComponentOrder = new byte[componentCount];
            this.Frame.Components = new JpegComponent[componentCount];

            int maxH = 0;
            int maxV = 0;
            int index = 0;
            for (int i = 0; i < componentCount; i++)
            {
                // 1 byte: component identifier
                byte componentId = this.temp[index];

                // 1 byte: component sampling factors
                byte hv = this.temp[index + 1];
                int h = (hv >> 4) & 15;
                int v = hv & 15;

                // Validate: 1-4 range
                if (Numerics.IsOutOfRange(h, 1, 4))
                {
                    JpegThrowHelper.ThrowBadSampling(h);
                }

                // Validate: 1-4 range
                if (Numerics.IsOutOfRange(v, 1, 4))
                {
                    JpegThrowHelper.ThrowBadSampling(v);
                }

                if (maxH < h)
                {
                    maxH = h;
                }

                if (maxV < v)
                {
                    maxV = v;
                }

                // 1 byte: quantization table destination selector
                byte quantTableIndex = this.temp[index + 2];

                // Validate: 0-3 range
                if (quantTableIndex > 3)
                {
                    JpegThrowHelper.ThrowBadQuantizationTableIndex(quantTableIndex);
                }

                IJpegComponent component = decodingComponentType is ComponentType.Huffman ?
                            new JpegComponent(this.Configuration.MemoryAllocator, this.Frame, componentId, h, v, quantTableIndex, i) :
                            new ArithmeticDecodingComponent(this.Configuration.MemoryAllocator, this.Frame, componentId, h, v, quantTableIndex, i);

                this.Frame.Components[i] = component;
                this.Frame.ComponentIds[i] = componentId;

                index += componentBytes;
            }

            this.ColorSpace = this.DeduceJpegColorSpace(componentCount);
            this.Metadata.GetJpegMetadata().ColorType = this.DeduceJpegColorType();

            if (!metadataOnly)
            {
                this.Frame.Init(maxH, maxV);
                this.scanDecoder.InjectFrameData(this.Frame, this);
            }
        }

        /// <summary>
        /// Processes a Define Huffman Table marker, and initializes a huffman
        /// struct from its contents. Specified in section B.2.4.2.
        /// </summary>
        /// <param name="stream">The input stream.</param>
        /// <param name="remaining">The remaining bytes in the segment block.</param>
        private void ProcessDefineHuffmanTablesMarker(BufferedReadStream stream, int remaining)
        {
            const int codeLengthsByteSize = 17;
            const int codeValuesMaxByteSize = 256;
            const int totalBufferSize = codeLengthsByteSize + codeValuesMaxByteSize + HuffmanTable.WorkspaceByteSize;

            var huffmanScanDecoder = this.scanDecoder as HuffmanScanDecoder;
            if (huffmanScanDecoder is null)
            {
                JpegThrowHelper.ThrowInvalidImageContentException("missing huffman table data");
            }

            int length = remaining;
            using (IMemoryOwner<byte> buffer = this.Configuration.MemoryAllocator.Allocate<byte>(totalBufferSize))
            {
                Span<byte> bufferSpan = buffer.GetSpan();
                Span<byte> huffmanLengthsSpan = bufferSpan.Slice(0, codeLengthsByteSize);
                Span<byte> huffmanValuesSpan = bufferSpan.Slice(codeLengthsByteSize, codeValuesMaxByteSize);
                Span<uint> tableWorkspace = MemoryMarshal.Cast<byte, uint>(bufferSpan.Slice(codeLengthsByteSize + codeValuesMaxByteSize));

                for (int i = 2; i < remaining;)
                {
                    byte huffmanTableSpec = (byte)stream.ReadByte();
                    int tableType = huffmanTableSpec >> 4;
                    int tableIndex = huffmanTableSpec & 15;

                    // Types 0..1 DC..AC
                    if (tableType > 1)
                    {
                        JpegThrowHelper.ThrowInvalidImageContentException($"Bad huffman table type: {tableType}.");
                    }

                    // Max tables of each type
                    if (tableIndex > 3)
                    {
                        JpegThrowHelper.ThrowInvalidImageContentException($"Bad huffman table index: {tableIndex}.");
                    }

                    stream.Read(huffmanLengthsSpan, 1, 16);

                    int codeLengthSum = 0;
                    for (int j = 1; j < 17; j++)
                    {
                        codeLengthSum += huffmanLengthsSpan[j];
                    }

                    length -= 17;

                    if (codeLengthSum > 256 || codeLengthSum > length)
                    {
                        JpegThrowHelper.ThrowInvalidImageContentException("Huffman table has excessive length.");
                    }

                    stream.Read(huffmanValuesSpan, 0, codeLengthSum);

                    i += 17 + codeLengthSum;

                    huffmanScanDecoder!.BuildHuffmanTable(
                        tableType,
                        tableIndex,
                        huffmanLengthsSpan,
                        huffmanValuesSpan.Slice(0, codeLengthSum),
                        tableWorkspace);
                }
            }
        }

        /// <summary>
        /// Processes the DRI (Define Restart Interval Marker) Which specifies the interval between RSTn markers,
        /// in macroblocks.
        /// </summary>
        /// <param name="stream">The input stream.</param>
        /// <param name="remaining">The remaining bytes in the segment block.</param>
        private void ProcessDefineRestartIntervalMarker(BufferedReadStream stream, int remaining)
        {
            if (remaining != 2)
            {
                JpegThrowHelper.ThrowBadMarker(nameof(JpegConstants.Markers.DRI), remaining);
            }

            // Save the reset interval, because it can come before or after the SOF marker.
            // If the reset interval comes after the SOF marker, the scanDecoder has not been created.
            this.resetInterval = this.ReadUint16(stream);

            if (this.scanDecoder != null)
            {
                this.scanDecoder.ResetInterval = this.resetInterval.Value;
            }
        }

        /// <summary>
        /// Processes the SOS (Start of scan marker).
        /// </summary>
        private void ProcessStartOfScanMarker(BufferedReadStream stream, int remaining)
        {
            if (this.Frame is null)
            {
                JpegThrowHelper.ThrowInvalidImageContentException("No readable SOFn (Start Of Frame) marker found.");
            }

            // 1 byte: Number of components in scan.
            int selectorsCount = stream.ReadByte();

            // Validate: 0 < count <= totalComponents
            if (selectorsCount == 0 || selectorsCount > this.Frame.ComponentCount)
            {
                // TODO: extract as separate method?
                JpegThrowHelper.ThrowInvalidImageContentException($"Invalid number of components in scan: {selectorsCount}.");
            }

            // Validate: Marker must contain exactly (4 + selectorsCount*2) bytes
            int selectorsBytes = selectorsCount * 2;
            if (remaining != 4 + selectorsBytes)
            {
                JpegThrowHelper.ThrowBadMarker(nameof(JpegConstants.Markers.SOS), remaining);
            }

            // selectorsCount*2 bytes: component index + huffman tables indices
            stream.Read(this.temp, 0, selectorsBytes);

            this.Frame.MultiScan = this.Frame.ComponentCount != selectorsCount;
            for (int i = 0; i < selectorsBytes; i += 2)
            {
                // 1 byte: Component id
                int componentSelectorId = this.temp[i];

                int componentIndex = -1;
                for (int j = 0; j < this.Frame.ComponentIds.Length; j++)
                {
                    byte id = this.Frame.ComponentIds[j];
                    if (componentSelectorId == id)
                    {
                        componentIndex = j;
                        break;
                    }
                }

                // Validate: Must be found among registered components.
                if (componentIndex == -1)
                {
                    // TODO: extract as separate method?
                    JpegThrowHelper.ThrowInvalidImageContentException($"Unknown component id in scan: {componentSelectorId}.");
                }

                this.Frame.ComponentOrder[i / 2] = (byte)componentIndex;

                IJpegComponent component = this.Frame.Components[componentIndex];

                // 1 byte: Huffman table selectors.
                // 4 bits - dc
                // 4 bits - ac
                int tableSpec = this.temp[i + 1];
                int dcTableIndex = tableSpec >> 4;
                int acTableIndex = tableSpec & 15;

                // Validate: both must be < 4
                if (dcTableIndex >= 4 || acTableIndex >= 4)
                {
                    // TODO: extract as separate method?
                    JpegThrowHelper.ThrowInvalidImageContentException($"Invalid huffman table for component:{componentSelectorId}: dc={dcTableIndex}, ac={acTableIndex}");
                }

                component.DcTableId = dcTableIndex;
                component.AcTableId = acTableIndex;
            }

            // 3 bytes: Progressive scan decoding data.
            int bytesRead = stream.Read(this.temp, 0, 3);
            if (bytesRead != 3)
            {
                JpegThrowHelper.ThrowInvalidImageContentException("Not enough data to read progressive scan decoding data");
            }

            int spectralStart = this.temp[0];
            this.scanDecoder.SpectralStart = spectralStart;

            int spectralEnd = this.temp[1];
            this.scanDecoder.SpectralEnd = spectralEnd;

            int successiveApproximation = this.temp[2];
            this.scanDecoder.SuccessiveHigh = successiveApproximation >> 4;
            this.scanDecoder.SuccessiveLow = successiveApproximation & 15;

            if (this.scanDecoder is ArithmeticScanDecoder arithmeticScanDecoder)
            {
                arithmeticScanDecoder.InitDecodingTables(this.arithmeticDecodingTables);
            }

            this.scanDecoder.ParseEntropyCodedData(selectorsCount);
        }

        /// <summary>
        /// Reads a <see cref="ushort"/> from the stream advancing it by two bytes.
        /// </summary>
        /// <param name="stream">The input stream.</param>
        /// <returns>The <see cref="ushort"/></returns>
        [MethodImpl(InliningOptions.ShortMethod)]
        private ushort ReadUint16(BufferedReadStream stream)
        {
            int bytesRead = stream.Read(this.markerBuffer, 0, 2);
            if (bytesRead != 2)
            {
<<<<<<< HEAD
                JpegThrowHelper.ThrowInvalidImageContentException("stream does not contain enough data, could not read ushort.");
=======
                JpegThrowHelper.ThrowInvalidImageContentException("jpeg stream does not contain enough data, could not read ushort.");
>>>>>>> 3139a8a0
            }

            return BinaryPrimitives.ReadUInt16BigEndian(this.markerBuffer);
        }
    }
}<|MERGE_RESOLUTION|>--- conflicted
+++ resolved
@@ -236,17 +236,12 @@
         {
             this.Metadata = new ImageMetadata();
             this.QuantizationTables = new Block8x8F[4];
-<<<<<<< HEAD
             this.scanDecoder = scanDecoder;
-=======
-            this.scanDecoder = huffmanScanDecoder;
-
             if (tableBytes.Length < 4)
             {
                 JpegThrowHelper.ThrowInvalidImageContentException("Not enough data to read marker");
             }
 
->>>>>>> 3139a8a0
             using var ms = new MemoryStream(tableBytes);
             using var stream = new BufferedReadStream(this.Configuration, ms);
 
@@ -348,9 +343,9 @@
                     // Get the marker length.
                     int markerContentByteSize = this.ReadUint16(stream) - 2;
 
-                    // Check whether stream actually has enought bytes to read
+                    // Check whether stream actually has enough bytes to read
                     // markerContentByteSize is always positive so we cast
-                    // to uint to avoid sign extension
+                    // to uint to avoid sign extension.
                     if (stream.RemainingBytes < (uint)markerContentByteSize)
                     {
                         JpegThrowHelper.ThrowNotEnoughBytesForMarker(fileMarker.Marker);
@@ -361,8 +356,8 @@
                         case JpegConstants.Markers.SOF0:
                         case JpegConstants.Markers.SOF1:
                         case JpegConstants.Markers.SOF2:
-<<<<<<< HEAD
-                            this.ProcessStartOfFrameMarker(stream, remaining, fileMarker, ComponentType.Huffman, metadataOnly);
+
+                            this.ProcessStartOfFrameMarker(stream, markerContentByteSize, fileMarker, ComponentType.Huffman, metadataOnly);
                             break;
 
                         case JpegConstants.Markers.SOF9:
@@ -375,10 +370,7 @@
                                 this.scanDecoder.ResetInterval = this.resetInterval.Value;
                             }
 
-                            this.ProcessStartOfFrameMarker(stream, remaining, fileMarker, ComponentType.Arithmetic, metadataOnly);
-=======
-                            this.ProcessStartOfFrameMarker(stream, markerContentByteSize, fileMarker, metadataOnly);
->>>>>>> 3139a8a0
+                            this.ProcessStartOfFrameMarker(stream, markerContentByteSize, fileMarker, ComponentType.Arithmetic, metadataOnly);
                             break;
 
                         case JpegConstants.Markers.SOF5:
@@ -482,11 +474,11 @@
                         case JpegConstants.Markers.DAC:
                             if (metadataOnly)
                             {
-                                stream.Skip(remaining);
+                                stream.Skip(markerContentByteSize);
                             }
                             else
                             {
-                                this.ProcessArithmeticTable(stream, remaining);
+                                this.ProcessArithmeticTable(stream, markerContentByteSize);
                             }
 
                             break;
@@ -1476,11 +1468,7 @@
             int bytesRead = stream.Read(this.markerBuffer, 0, 2);
             if (bytesRead != 2)
             {
-<<<<<<< HEAD
-                JpegThrowHelper.ThrowInvalidImageContentException("stream does not contain enough data, could not read ushort.");
-=======
                 JpegThrowHelper.ThrowInvalidImageContentException("jpeg stream does not contain enough data, could not read ushort.");
->>>>>>> 3139a8a0
             }
 
             return BinaryPrimitives.ReadUInt16BigEndian(this.markerBuffer);
