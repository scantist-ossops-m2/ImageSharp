--- conflicted
+++ resolved
@@ -1,25 +1,16 @@
 ﻿// Copyright (c) Six Labors and contributors.
 // Licensed under the Apache License, Version 2.0.
-
 
 using System;
 using System.Diagnostics;
 using System.Text;
-using SixLabors.ImageSharp.Formats.Jpg;
+using SixLabors.ImageSharp.Formats.Jpeg.GolangPort.Utils;
 using Xunit.Abstractions;
 
 // ReSharper disable InconsistentNaming
 
 namespace SixLabors.ImageSharp.Tests
 {
-<<<<<<< HEAD
-    using System;
-    using System.Diagnostics;
-
-    using ImageSharp.Formats.Jpeg.GolangPort.Utils;
-
-=======
->>>>>>> 9b34d096
     public class JpegUtilityTestFixture : MeasureFixture
     {
         public JpegUtilityTestFixture(ITestOutputHelper output) : base(output)
