// Copyright (c) Six Labors.
// Licensed under the Six Labors Split License.

using System;
using System.Runtime.CompilerServices;
using System.Runtime.InteropServices;
using System.Threading;
using SixLabors.ImageSharp.IO;

namespace SixLabors.ImageSharp.Formats.Jpeg.Components.Decoder
{
    /// <summary>
    /// Decodes the Huffman encoded spectral scan.
    /// Originally ported from <see href="https://github.com/t0rakka/mango"/>
    /// with additional fixes for both performance and common encoding errors.
    /// </summary>
    internal class HuffmanScanDecoder : IJpegScanDecoder
    {
        private readonly BufferedReadStream stream;

        /// <summary>
        /// <see cref="JpegFrame"/> instance containing decoding-related information.
        /// </summary>
        private JpegFrame frame;

        /// <summary>
        /// Shortcut for <see cref="frame"/>.Components.
        /// </summary>
        private IJpegComponent[] components;

        /// <summary>
        /// Number of component in the current scan.
        /// </summary>
        private int scanComponentCount;

        /// <summary>
        /// The reset interval determined by RST markers.
        /// </summary>
        private int restartInterval;

        /// <summary>
        /// How many mcu's are left to do.
        /// </summary>
        private int todo;

        /// <summary>
        /// The End-Of-Block countdown for ending the sequence prematurely when the remaining coefficients are zero.
        /// </summary>
        private int eobrun;

        /// <summary>
        /// The DC Huffman tables.
        /// </summary>
        private readonly HuffmanTable[] dcHuffmanTables;

        /// <summary>
        /// The AC Huffman tables.
        /// </summary>
        private readonly HuffmanTable[] acHuffmanTables;

        private JpegBitReader scanBuffer;

        private readonly SpectralConverter spectralConverter;

        private readonly CancellationToken cancellationToken;

        /// <summary>
        /// Initializes a new instance of the <see cref="HuffmanScanDecoder"/> class.
        /// </summary>
        /// <param name="stream">The input stream.</param>
        /// <param name="converter">Spectral to pixel converter.</param>
        /// <param name="cancellationToken">The token to monitor cancellation.</param>
        public HuffmanScanDecoder(
            BufferedReadStream stream,
            SpectralConverter converter,
            CancellationToken cancellationToken)
        {
            this.stream = stream;
            this.spectralConverter = converter;
            this.cancellationToken = cancellationToken;

            // TODO: this is actually a variable value depending on component count
            const int maxTables = 4;
            this.dcHuffmanTables = new HuffmanTable[maxTables];
            this.acHuffmanTables = new HuffmanTable[maxTables];
        }

        /// <summary>
        /// Sets reset interval determined by RST markers.
        /// </summary>
        public int ResetInterval
        {
            set
            {
                this.restartInterval = value;
                this.todo = value;
            }
        }

        // The spectral selection start.
        public int SpectralStart { get; set; }

        // The spectral selection end.
        public int SpectralEnd { get; set; }

        // The successive approximation high bit end.
        public int SuccessiveHigh { get; set; }

        // The successive approximation low bit end.
        public int SuccessiveLow { get; set; }

        /// <inheritdoc/>
        public void ParseEntropyCodedData(int scanComponentCount)
        {
            this.cancellationToken.ThrowIfCancellationRequested();

            this.scanComponentCount = scanComponentCount;

            this.scanBuffer = new JpegBitReader(this.stream);

<<<<<<< HEAD
            bool fullScan = this.frame.Progressive || !this.frame.Interleaved;
            this.frame.AllocateComponents(fullScan);
=======
            this.frame.AllocateComponents();
>>>>>>> ffac532f

            if (!this.frame.Progressive)
            {
                this.ParseBaselineData();
            }
            else
            {
                this.ParseProgressiveData();
            }

            if (this.scanBuffer.HasBadMarker())
            {
                this.stream.Position = this.scanBuffer.MarkerPosition;
            }
        }

        /// <inheritdoc/>
        public void InjectFrameData(JpegFrame frame, IRawJpegData jpegData)
        {
            this.frame = frame;
            this.components = frame.Components;

            this.spectralConverter.InjectFrameData(frame, jpegData);
        }

        private void ParseBaselineData()
        {
            if (this.scanComponentCount != 1)
            {
                this.spectralConverter.PrepareForDecoding();
                this.ParseBaselineDataInterleaved();
                this.spectralConverter.CommitConversion();
            }
            else if (this.frame.ComponentCount == 1)
            {
                this.spectralConverter.PrepareForDecoding();
                this.ParseBaselineDataSingleComponent();
                this.spectralConverter.CommitConversion();
            }
            else
            {
                this.ParseBaselineDataNonInterleaved();
            }
        }

        private void ParseBaselineDataInterleaved()
        {
            int mcu = 0;
            int mcusPerColumn = this.frame.McusPerColumn;
            int mcusPerLine = this.frame.McusPerLine;
            ref JpegBitReader buffer = ref this.scanBuffer;

            for (int j = 0; j < mcusPerColumn; j++)
            {
                this.cancellationToken.ThrowIfCancellationRequested();

                // decode from binary to spectral
                for (int i = 0; i < mcusPerLine; i++)
                {
                    // Scan an interleaved mcu... process components in order
                    int mcuCol = mcu % mcusPerLine;
                    for (int k = 0; k < this.scanComponentCount; k++)
                    {
                        int order = this.frame.ComponentOrder[k];
                        var component = this.components[order] as JpegComponent;

                        ref HuffmanTable dcHuffmanTable = ref this.dcHuffmanTables[component.DcTableId];
                        ref HuffmanTable acHuffmanTable = ref this.acHuffmanTables[component.AcTableId];

                        int h = component.HorizontalSamplingFactor;
                        int v = component.VerticalSamplingFactor;

                        // Scan out an mcu's worth of this component; that's just determined
                        // by the basic H and V specified for the component
                        for (int y = 0; y < v; y++)
                        {
                            Span<Block8x8> blockSpan = component.SpectralBlocks.DangerousGetRowSpan(y);
                            ref Block8x8 blockRef = ref MemoryMarshal.GetReference(blockSpan);

                            for (int x = 0; x < h; x++)
                            {
                                if (buffer.NoData)
                                {
                                    // It is very likely that some spectral data was decoded before we've encountered 'end of scan'
                                    // so we need to decode what's left and return (or maybe throw?)
                                    this.spectralConverter.ConvertStrideBaseline();
                                    return;
                                }

                                int blockCol = (mcuCol * h) + x;

                                this.DecodeBlockBaseline(
                                    component,
                                    ref Unsafe.Add(ref blockRef, blockCol),
                                    ref dcHuffmanTable,
                                    ref acHuffmanTable);
                            }
                        }
                    }

                    // After all interleaved components, that's an interleaved MCU,
                    // so now count down the restart interval
                    mcu++;
                    this.HandleRestart();
                }

                // Convert from spectral to actual pixels via given converter
                this.spectralConverter.ConvertStrideBaseline();
            }
        }

        private void ParseBaselineDataNonInterleaved()
        {
            var component = this.components[this.frame.ComponentOrder[0]] as JpegComponent;
            ref JpegBitReader buffer = ref this.scanBuffer;

            int w = component.WidthInBlocks;
            int h = component.HeightInBlocks;

            ref HuffmanTable dcHuffmanTable = ref this.dcHuffmanTables[component.DcTableId];
            ref HuffmanTable acHuffmanTable = ref this.acHuffmanTables[component.AcTableId];

            for (int j = 0; j < h; j++)
            {
                this.cancellationToken.ThrowIfCancellationRequested();
                Span<Block8x8> blockSpan = component.SpectralBlocks.DangerousGetRowSpan(j);
                ref Block8x8 blockRef = ref MemoryMarshal.GetReference(blockSpan);

                for (int i = 0; i < w; i++)
                {
                    if (buffer.NoData)
                    {
                        return;
                    }

                    this.DecodeBlockBaseline(
                        component,
                        ref Unsafe.Add(ref blockRef, i),
                        ref dcHuffmanTable,
                        ref acHuffmanTable);

                    this.HandleRestart();
                }
            }
        }

        private void ParseBaselineDataSingleComponent()
        {
            JpegComponent component = this.frame.Components[0];
            int mcuLines = this.frame.McusPerColumn;
            int w = component.WidthInBlocks;
            int h = component.SamplingFactors.Height;
            ref HuffmanTable dcHuffmanTable = ref this.dcHuffmanTables[component.DcTableId];
            ref HuffmanTable acHuffmanTable = ref this.acHuffmanTables[component.AcTableId];

            ref JpegBitReader buffer = ref this.scanBuffer;

            for (int i = 0; i < mcuLines; i++)
            {
                this.cancellationToken.ThrowIfCancellationRequested();

                // decode from binary to spectral
                for (int j = 0; j < h; j++)
                {
                    Span<Block8x8> blockSpan = component.SpectralBlocks.DangerousGetRowSpan(j);
                    ref Block8x8 blockRef = ref MemoryMarshal.GetReference(blockSpan);

                    for (int k = 0; k < w; k++)
                    {
                        if (buffer.NoData)
                        {
                            // It is very likely that some spectral data was decoded before we've encountered 'end of scan'
                            // so we need to decode what's left and return (or maybe throw?)
                            this.spectralConverter.ConvertStrideBaseline();
                            return;
                        }

                        this.DecodeBlockBaseline(
                            component,
                            ref Unsafe.Add(ref blockRef, k),
                            ref dcHuffmanTable,
                            ref acHuffmanTable);

                        this.HandleRestart();
                    }
                }

                // Convert from spectral to actual pixels via given converter
                this.spectralConverter.ConvertStrideBaseline();
            }
        }

        private void CheckProgressiveData()
        {
            // Validate successive scan parameters.
            // Logic has been adapted from libjpeg.
            // See Table B.3 – Scan header parameter size and values. itu-t81.pdf
            bool invalid = false;
            if (this.SpectralStart == 0)
            {
                if (this.SpectralEnd != 0)
                {
                    invalid = true;
                }
            }
            else
            {
                // Need not check Ss/Se < 0 since they came from unsigned bytes.
                if (this.SpectralEnd < this.SpectralStart || this.SpectralEnd > 63)
                {
                    invalid = true;
                }

                // AC scans may have only one component.
                if (this.scanComponentCount != 1)
                {
                    invalid = true;
                }
            }

            if (this.SuccessiveHigh != 0)
            {
                // Successive approximation refinement scan: must have Al = Ah-1.
                if (this.SuccessiveHigh - 1 != this.SuccessiveLow)
                {
                    invalid = true;
                }
            }

            // TODO: How does this affect 12bit jpegs.
            // According to libjpeg the range covers 8bit only?
            if (this.SuccessiveLow > 13)
            {
                invalid = true;
            }

            if (invalid)
            {
                JpegThrowHelper.ThrowBadProgressiveScan(this.SpectralStart, this.SpectralEnd, this.SuccessiveHigh, this.SuccessiveLow);
            }
        }

        private void ParseProgressiveData()
        {
            this.CheckProgressiveData();

            if (this.scanComponentCount == 1)
            {
                this.ParseProgressiveDataNonInterleaved();
            }
            else
            {
                this.ParseProgressiveDataInterleaved();
            }
        }

        private void ParseProgressiveDataInterleaved()
        {
            // Interleaved
            int mcu = 0;
            int mcusPerColumn = this.frame.McusPerColumn;
            int mcusPerLine = this.frame.McusPerLine;
            ref JpegBitReader buffer = ref this.scanBuffer;

            for (int j = 0; j < mcusPerColumn; j++)
            {
                for (int i = 0; i < mcusPerLine; i++)
                {
                    // Scan an interleaved mcu... process components in order
                    int mcuRow = mcu / mcusPerLine;
                    int mcuCol = mcu % mcusPerLine;
                    for (int k = 0; k < this.scanComponentCount; k++)
                    {
                        int order = this.frame.ComponentOrder[k];
                        var component = this.components[order] as JpegComponent;
                        ref HuffmanTable dcHuffmanTable = ref this.dcHuffmanTables[component.DcTableId];

                        int h = component.HorizontalSamplingFactor;
                        int v = component.VerticalSamplingFactor;

                        // Scan out an mcu's worth of this component; that's just determined
                        // by the basic H and V specified for the component
                        for (int y = 0; y < v; y++)
                        {
                            int blockRow = (mcuRow * v) + y;
                            Span<Block8x8> blockSpan = component.SpectralBlocks.DangerousGetRowSpan(blockRow);
                            ref Block8x8 blockRef = ref MemoryMarshal.GetReference(blockSpan);

                            for (int x = 0; x < h; x++)
                            {
                                if (buffer.NoData)
                                {
                                    return;
                                }

                                int blockCol = (mcuCol * h) + x;

                                this.DecodeBlockProgressiveDC(
                                    component,
                                    ref Unsafe.Add(ref blockRef, blockCol),
                                    ref dcHuffmanTable);
                            }
                        }
                    }

                    // After all interleaved components, that's an interleaved MCU,
                    // so now count down the restart interval
                    mcu++;
                    this.HandleRestart();
                }
            }
        }

        private void ParseProgressiveDataNonInterleaved()
        {
            var component = this.components[this.frame.ComponentOrder[0]] as JpegComponent;
            ref JpegBitReader buffer = ref this.scanBuffer;

            int w = component.WidthInBlocks;
            int h = component.HeightInBlocks;

            if (this.SpectralStart == 0)
            {
                ref HuffmanTable dcHuffmanTable = ref this.dcHuffmanTables[component.DcTableId];

                for (int j = 0; j < h; j++)
                {
                    this.cancellationToken.ThrowIfCancellationRequested();

                    Span<Block8x8> blockSpan = component.SpectralBlocks.DangerousGetRowSpan(j);
                    ref Block8x8 blockRef = ref MemoryMarshal.GetReference(blockSpan);

                    for (int i = 0; i < w; i++)
                    {
                        if (buffer.NoData)
                        {
                            return;
                        }

                        this.DecodeBlockProgressiveDC(
                            component,
                            ref Unsafe.Add(ref blockRef, i),
                            ref dcHuffmanTable);

                        this.HandleRestart();
                    }
                }
            }
            else
            {
                ref HuffmanTable acHuffmanTable = ref this.acHuffmanTables[component.AcTableId];

                for (int j = 0; j < h; j++)
                {
                    this.cancellationToken.ThrowIfCancellationRequested();

                    Span<Block8x8> blockSpan = component.SpectralBlocks.DangerousGetRowSpan(j);
                    ref Block8x8 blockRef = ref MemoryMarshal.GetReference(blockSpan);

                    for (int i = 0; i < w; i++)
                    {
                        if (buffer.NoData)
                        {
                            return;
                        }

                        this.DecodeBlockProgressiveAC(
                            ref Unsafe.Add(ref blockRef, i),
                            ref acHuffmanTable);

                        this.HandleRestart();
                    }
                }
            }
        }

        private void DecodeBlockBaseline(
            JpegComponent component,
            ref Block8x8 block,
            ref HuffmanTable dcTable,
            ref HuffmanTable acTable)
        {
            ref short blockDataRef = ref Unsafe.As<Block8x8, short>(ref block);
            ref JpegBitReader buffer = ref this.scanBuffer;

            // DC
            int t = buffer.DecodeHuffman(ref dcTable);
            if (t != 0)
            {
                t = buffer.Receive(t);
            }

            t += component.DcPredictor;
            component.DcPredictor = t;
            blockDataRef = (short)t;

            // AC
            for (int i = 1; i < 64;)
            {
                int s = buffer.DecodeHuffman(ref acTable);

                int r = s >> 4;
                s &= 15;

                if (s != 0)
                {
                    i += r;
                    s = buffer.Receive(s);
                    Unsafe.Add(ref blockDataRef, ZigZag.TransposingOrder[i++]) = (short)s;
                }
                else
                {
                    if (r == 0)
                    {
                        break;
                    }

                    i += 16;
                }
            }
        }

        private void DecodeBlockProgressiveDC(JpegComponent component, ref Block8x8 block, ref HuffmanTable dcTable)
        {
            ref short blockDataRef = ref Unsafe.As<Block8x8, short>(ref block);
            ref JpegBitReader buffer = ref this.scanBuffer;

            if (this.SuccessiveHigh == 0)
            {
                // First scan for DC coefficient, must be first
                int s = buffer.DecodeHuffman(ref dcTable);
                if (s != 0)
                {
                    s = buffer.Receive(s);
                }

                s += component.DcPredictor;
                component.DcPredictor = s;
                blockDataRef = (short)(s << this.SuccessiveLow);
            }
            else
            {
                // Refinement scan for DC coefficient
                buffer.CheckBits();
                blockDataRef |= (short)(buffer.GetBits(1) << this.SuccessiveLow);
            }
        }

        private void DecodeBlockProgressiveAC(ref Block8x8 block, ref HuffmanTable acTable)
        {
            ref short blockDataRef = ref Unsafe.As<Block8x8, short>(ref block);
            if (this.SuccessiveHigh == 0)
            {
                // MCU decoding for AC initial scan (either spectral selection,
                // or first pass of successive approximation).
                if (this.eobrun != 0)
                {
                    --this.eobrun;
                    return;
                }

                ref JpegBitReader buffer = ref this.scanBuffer;
                int start = this.SpectralStart;
                int end = this.SpectralEnd;
                int low = this.SuccessiveLow;

                for (int i = start; i <= end; ++i)
                {
                    int s = buffer.DecodeHuffman(ref acTable);
                    int r = s >> 4;
                    s &= 15;

                    i += r;

                    if (s != 0)
                    {
                        s = buffer.Receive(s);
                        Unsafe.Add(ref blockDataRef, ZigZag.TransposingOrder[i]) = (short)(s << low);
                    }
                    else
                    {
                        if (r != 15)
                        {
                            this.eobrun = 1 << r;
                            if (r != 0)
                            {
                                buffer.CheckBits();
                                this.eobrun += buffer.GetBits(r);
                            }

                            --this.eobrun;
                            break;
                        }
                    }
                }
            }
            else
            {
                // Refinement scan for these AC coefficients
                this.DecodeBlockProgressiveACRefined(ref blockDataRef, ref acTable);
            }
        }

        private void DecodeBlockProgressiveACRefined(ref short blockDataRef, ref HuffmanTable acTable)
        {
            // Refinement scan for these AC coefficients
            ref JpegBitReader buffer = ref this.scanBuffer;
            int start = this.SpectralStart;
            int end = this.SpectralEnd;

            int p1 = 1 << this.SuccessiveLow;
            int m1 = (-1) << this.SuccessiveLow;

            int k = start;

            if (this.eobrun == 0)
            {
                for (; k <= end; k++)
                {
                    int s = buffer.DecodeHuffman(ref acTable);
                    int r = s >> 4;
                    s &= 15;

                    if (s != 0)
                    {
                        buffer.CheckBits();
                        if (buffer.GetBits(1) != 0)
                        {
                            s = p1;
                        }
                        else
                        {
                            s = m1;
                        }
                    }
                    else
                    {
                        if (r != 15)
                        {
                            this.eobrun = 1 << r;

                            if (r != 0)
                            {
                                buffer.CheckBits();
                                this.eobrun += buffer.GetBits(r);
                            }

                            break;
                        }
                    }

                    do
                    {
                        ref short coef = ref Unsafe.Add(ref blockDataRef, ZigZag.TransposingOrder[k]);
                        if (coef != 0)
                        {
                            buffer.CheckBits();
                            if (buffer.GetBits(1) != 0)
                            {
                                if ((coef & p1) == 0)
                                {
                                    coef += (short)(coef >= 0 ? p1 : m1);
                                }
                            }
                        }
                        else
                        {
                            if (--r < 0)
                            {
                                break;
                            }
                        }

                        k++;
                    }
                    while (k <= end);

                    if ((s != 0) && (k < 64))
                    {
                        Unsafe.Add(ref blockDataRef, ZigZag.TransposingOrder[k]) = (short)s;
                    }
                }
            }

            if (this.eobrun > 0)
            {
                for (; k <= end; k++)
                {
                    ref short coef = ref Unsafe.Add(ref blockDataRef, ZigZag.TransposingOrder[k]);

                    if (coef != 0)
                    {
                        buffer.CheckBits();
                        if (buffer.GetBits(1) != 0)
                        {
                            if ((coef & p1) == 0)
                            {
                                coef += (short)(coef >= 0 ? p1 : m1);
                            }
                        }
                    }
                }

                --this.eobrun;
            }
        }

        [MethodImpl(InliningOptions.ShortMethod)]
        private void Reset()
        {
            for (int i = 0; i < this.components.Length; i++)
            {
                this.components[i].DcPredictor = 0;
            }

            this.eobrun = 0;
            this.scanBuffer.Reset();
        }

        [MethodImpl(InliningOptions.ShortMethod)]
        private bool HandleRestart()
        {
            if (this.restartInterval > 0 && (--this.todo) == 0)
            {
                if (this.scanBuffer.Marker == JpegConstants.Markers.XFF)
                {
                    if (!this.scanBuffer.FindNextMarker())
                    {
                        return false;
                    }
                }

                this.todo = this.restartInterval;

                if (this.scanBuffer.HasRestartMarker())
                {
                    this.Reset();
                    return true;
                }

                if (this.scanBuffer.HasBadMarker())
                {
                    this.stream.Position = this.scanBuffer.MarkerPosition;
                    this.Reset();
                    return true;
                }
            }

            return false;
        }

        /// <summary>
        /// Build the huffman table using code lengths and code values.
        /// </summary>
        /// <param name="type">Table type.</param>
        /// <param name="index">Table index.</param>
        /// <param name="codeLengths">Code lengths.</param>
        /// <param name="values">Code values.</param>
        /// <param name="workspace">The provided spare workspace memory, can be dirty.</param>
        [MethodImpl(InliningOptions.ShortMethod)]
        public void BuildHuffmanTable(int type, int index, ReadOnlySpan<byte> codeLengths, ReadOnlySpan<byte> values, Span<uint> workspace)
        {
            HuffmanTable[] tables = type == 0 ? this.dcHuffmanTables : this.acHuffmanTables;
            tables[index] = new HuffmanTable(codeLengths, values, workspace);
        }
    }
}<|MERGE_RESOLUTION|>--- conflicted
+++ resolved
@@ -118,12 +118,8 @@
 
             this.scanBuffer = new JpegBitReader(this.stream);
 
-<<<<<<< HEAD
             bool fullScan = this.frame.Progressive || !this.frame.Interleaved;
             this.frame.AllocateComponents(fullScan);
-=======
-            this.frame.AllocateComponents();
->>>>>>> ffac532f
 
             if (!this.frame.Progressive)
             {
