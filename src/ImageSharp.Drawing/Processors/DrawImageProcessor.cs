﻿// Copyright (c) Six Labors and contributors.
// Licensed under the Apache License, Version 2.0.

using System;
using System.Threading.Tasks;
using SixLabors.ImageSharp.Advanced;
using SixLabors.ImageSharp.Helpers;
using SixLabors.ImageSharp.Memory;
using SixLabors.ImageSharp.PixelFormats;
using SixLabors.ImageSharp.Processing;
using SixLabors.Primitives;

namespace SixLabors.ImageSharp.Drawing.Processors
{
    /// <summary>
    /// Combines two images together by blending the pixels.
    /// </summary>
    /// <typeparam name="TPixel">The pixel format.</typeparam>
    internal class DrawImageProcessor<TPixel> : ImageProcessor<TPixel>
        where TPixel : struct, IPixel<TPixel>
    {
        /// <summary>
        /// Initializes a new instance of the <see cref="DrawImageProcessor{TPixel}"/> class.
        /// </summary>
        /// <param name="image">The image to blend with the currently processing image.</param>
        /// <param name="location">The location to draw the blended image.</param>
        /// <param name="options">The opacity of the image to blend. Between 0 and 1.</param>
        public DrawImageProcessor(Image<TPixel> image, Point location, GraphicsOptions options)
        {
            Guard.MustBeBetweenOrEqualTo(options.BlendPercentage, 0, 1, nameof(options.BlendPercentage));

            this.Image = image;
            this.Opacity = options.BlendPercentage;
            this.Blender = PixelOperations<TPixel>.Instance.GetPixelBlender(options.BlenderMode);
            this.Location = location;
        }

        /// <summary>
        /// Gets the image to blend
        /// </summary>
        public Image<TPixel> Image { get; }

        /// <summary>
        /// Gets the opacity of the image to blend
        /// </summary>
        public float Opacity { get; }

        /// <summary>
        /// Gets the pixel blender
        /// </summary>
        public PixelBlender<TPixel> Blender { get; }

        /// <summary>
        /// Gets the location to draw the blended image
        /// </summary>
        public Point Location { get; }

        /// <inheritdoc/>
        protected override void OnApply(ImageFrame<TPixel> source, Rectangle sourceRectangle, Configuration configuration)
        {
            Image<TPixel> targetImage = this.Image;
            PixelBlender<TPixel> blender = this.Blender;
            int locationY = this.Location.Y;

            // Align start/end positions.
            Rectangle bounds = targetImage.Bounds();

            int minX = Math.Max(this.Location.X, sourceRectangle.X);
            int maxX = Math.Min(this.Location.X + bounds.Width, sourceRectangle.Width);
            int targetX = minX - this.Location.X;

            int minY = Math.Max(this.Location.Y, sourceRectangle.Y);
            int maxY = Math.Min(this.Location.Y + bounds.Height, sourceRectangle.Bottom);

<<<<<<< HEAD
                int width = maxX - minX;

                MemoryManager memoryManager = this.Image.GetConfiguration().MemoryManager;

                using (IBuffer<float> amount = memoryManager.Allocate<float>(width))
                {
                    amount.Span.Fill(this.Alpha);

                    Parallel.For(
                        minY,
                        maxY,
                        configuration.ParallelOptions,
                        y =>
                            {
                                Span<TPixel> background = source.GetPixelRowSpan(y).Slice(minX, width);
                                Span<TPixel> foreground = targetImage.GetPixelRowSpan(y - this.Location.Y).Slice(targetX, width);
                                this.blender.Blend(memoryManager, background, background, foreground, amount.Span);
                            });
=======
            int width = maxX - minX;
            using (var amount = new Buffer<float>(width))
            {
                for (int i = 0; i < width; i++)
                {
                    amount[i] = this.Opacity;
>>>>>>> 71b8346e
                }

                Parallel.For(
                    minY,
                    maxY,
                    configuration.ParallelOptions,
                    y =>
                        {
                            Span<TPixel> background = source.GetPixelRowSpan(y).Slice(minX, width);
                            Span<TPixel> foreground = targetImage.GetPixelRowSpan(y - locationY).Slice(targetX, width);
                            blender.Blend(background, background, foreground, amount);
                        });
            }
        }
    }
}<|MERGE_RESOLUTION|>--- conflicted
+++ resolved
@@ -72,34 +72,13 @@
             int minY = Math.Max(this.Location.Y, sourceRectangle.Y);
             int maxY = Math.Min(this.Location.Y + bounds.Height, sourceRectangle.Bottom);
 
-<<<<<<< HEAD
-                int width = maxX - minX;
+            int width = maxX - minX;
 
                 MemoryManager memoryManager = this.Image.GetConfiguration().MemoryManager;
 
                 using (IBuffer<float> amount = memoryManager.Allocate<float>(width))
                 {
                     amount.Span.Fill(this.Alpha);
-
-                    Parallel.For(
-                        minY,
-                        maxY,
-                        configuration.ParallelOptions,
-                        y =>
-                            {
-                                Span<TPixel> background = source.GetPixelRowSpan(y).Slice(minX, width);
-                                Span<TPixel> foreground = targetImage.GetPixelRowSpan(y - this.Location.Y).Slice(targetX, width);
-                                this.blender.Blend(memoryManager, background, background, foreground, amount.Span);
-                            });
-=======
-            int width = maxX - minX;
-            using (var amount = new Buffer<float>(width))
-            {
-                for (int i = 0; i < width; i++)
-                {
-                    amount[i] = this.Opacity;
->>>>>>> 71b8346e
-                }
 
                 Parallel.For(
                     minY,
@@ -109,7 +88,7 @@
                         {
                             Span<TPixel> background = source.GetPixelRowSpan(y).Slice(minX, width);
                             Span<TPixel> foreground = targetImage.GetPixelRowSpan(y - locationY).Slice(targetX, width);
-                            blender.Blend(background, background, foreground, amount);
+                                this.blender.Blend(memoryManager, background, background, foreground, amount.Span);
                         });
             }
         }
