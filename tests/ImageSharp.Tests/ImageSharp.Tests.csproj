--- conflicted
+++ resolved
@@ -10,7 +10,6 @@
   </PropertyGroup>
 
   <ItemGroup>
-<<<<<<< HEAD
     <Compile Remove="Formats\Tiff\__obsolete\**" />
     <EmbeddedResource Remove="Formats\Tiff\__obsolete\**" />
     <None Remove="Formats\Tiff\__obsolete\**" />
@@ -18,8 +17,6 @@
 
   <ItemGroup>
     <DotNetCliToolReference Include="dotnet-xunit" />
-=======
->>>>>>> 9c600fbc
     <InternalsVisibleTo Include="ImageSharp.Tests.ProfilingSandbox" Key="$(SixLaborsPublicKey)" />
   </ItemGroup>
 
