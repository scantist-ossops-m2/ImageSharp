--- conflicted
+++ resolved
@@ -76,15 +76,6 @@
             }
         }
 
-<<<<<<< HEAD
-        /// <summary>
-        /// Writes a one dimensional matrix
-        /// </summary>
-        /// <param name="value">The matrix to write</param>
-        /// <param name="isSingle">True if the values are encoded as Single; false if encoded as Fix16</param>
-        /// <returns>The number of bytes written</returns>
-        public int WriteMatrix(Vector3 value, bool isSingle)
-=======
         return count;
     }
 
@@ -150,7 +141,6 @@
     {
         int count = 0;
         for (int i = 0; i < value.Length; i++)
->>>>>>> 5834c39c
         {
             if (isSingle)
             {
