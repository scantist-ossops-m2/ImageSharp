--- conflicted
+++ resolved
@@ -300,17 +300,13 @@
                                 this.ReadTextChunk(pngMetadata, chunk.Data.GetSpan());
                                 break;
                             case PngChunkType.CompressedText:
-<<<<<<< HEAD
-                                this.ReadCompressedTextChunk(metadata, pngMetadata, chunk.Data.GetSpan());
-=======
                                 if (this.colorMetadataOnly)
                                 {
                                     this.SkipChunkDataAndCrc(chunk);
                                     break;
                                 }
 
-                                this.ReadCompressedTextChunk(pngMetadata, chunk.Data.GetSpan());
->>>>>>> 1adb6b48
+                                this.ReadCompressedTextChunk(metadata, pngMetadata, chunk.Data.GetSpan());
                                 break;
                             case PngChunkType.InternationalText:
                                 if (this.colorMetadataOnly)
