// Copyright (c) Six Labors.
// Licensed under the Six Labors Split License.

using System.Buffers;
using System.Buffers.Binary;
using System.Diagnostics.CodeAnalysis;
using System.Numerics;
using System.Runtime.CompilerServices;
using SixLabors.ImageSharp.Common.Helpers;
using SixLabors.ImageSharp.IO;
using SixLabors.ImageSharp.Memory;
using SixLabors.ImageSharp.Metadata;
using SixLabors.ImageSharp.Metadata.Profiles.Icc;
using SixLabors.ImageSharp.PixelFormats;

namespace SixLabors.ImageSharp.Formats.Bmp;

/// <summary>
/// Performs the bitmap decoding operation.
/// </summary>
/// <remarks>
/// A useful decoding source example can be found at <see href="https://dxr.mozilla.org/mozilla-central/source/image/decoders/nsBMPDecoder.cpp"/>
/// </remarks>
internal sealed class BmpDecoderCore : IImageDecoderInternals
{
    /// <summary>
    /// The default mask for the red part of the color for 16 bit rgb bitmaps.
    /// </summary>
    private const int DefaultRgb16RMask = 0x7C00;

    /// <summary>
    /// The default mask for the green part of the color for 16 bit rgb bitmaps.
    /// </summary>
    private const int DefaultRgb16GMask = 0x3E0;

    /// <summary>
    /// The default mask for the blue part of the color for 16 bit rgb bitmaps.
    /// </summary>
    private const int DefaultRgb16BMask = 0x1F;

    /// <summary>
    /// RLE flag value that indicates following byte has special meaning.
    /// </summary>
    private const int RleCommand = 0x00;

    /// <summary>
    /// RLE flag value marking end of a scan line.
    /// </summary>
    private const int RleEndOfLine = 0x00;

    /// <summary>
    /// RLE flag value marking end of bitmap data.
    /// </summary>
    private const int RleEndOfBitmap = 0x01;

    /// <summary>
    /// RLE flag value marking the start of [x,y] offset instruction.
    /// </summary>
    private const int RleDelta = 0x02;

    /// <summary>
    /// The metadata.
    /// </summary>
    private ImageMetadata? metadata;

    /// <summary>
    /// The bitmap specific metadata.
    /// </summary>
    private BmpMetadata? bmpMetadata;

    /// <summary>
    /// The file header containing general information.
    /// </summary>
    private BmpFileHeader fileHeader;

    /// <summary>
    /// Indicates which bitmap file marker was read.
    /// </summary>
    private BmpFileMarkerType fileMarkerType;

    /// <summary>
    /// The info header containing detailed information about the bitmap.
    /// </summary>
    private BmpInfoHeader infoHeader;

    /// <summary>
    /// The global configuration.
    /// </summary>
    private readonly Configuration configuration;

    /// <summary>
    /// Used for allocating memory during processing operations.
    /// </summary>
    private readonly MemoryAllocator memoryAllocator;

    /// <summary>
    /// How to deal with skipped pixels,
    /// which can occur during decoding run length encoded bitmaps.
    /// </summary>
    private readonly RleSkippedPixelHandling rleSkippedPixelHandling;

    /// <summary>
    /// Initializes a new instance of the <see cref="BmpDecoderCore"/> class.
    /// </summary>
    /// <param name="options">The options.</param>
    public BmpDecoderCore(BmpDecoderOptions options)
    {
        this.Options = options.GeneralOptions;
        this.rleSkippedPixelHandling = options.RleSkippedPixelHandling;
        this.configuration = options.GeneralOptions.Configuration;
        this.memoryAllocator = this.configuration.MemoryAllocator;
    }

    /// <inheritdoc />
    public DecoderOptions Options { get; }

<<<<<<< HEAD
        /// <summary>
        /// Gets the dimensions of the image.
        /// </summary>
        public Size Dimensions => new(this.infoHeader.Width, this.infoHeader.Height);
=======
    /// <inheritdoc />
    public Size Dimensions => new(this.infoHeader.Width, this.infoHeader.Height);
>>>>>>> db491349

    /// <inheritdoc />
    public Image<TPixel> Decode<TPixel>(BufferedReadStream stream, CancellationToken cancellationToken)
        where TPixel : unmanaged, IPixel<TPixel>
    {
        Image<TPixel>? image = null;
        try
        {
            int bytesPerColorMapEntry = this.ReadImageHeaders(stream, out bool inverted, out byte[] palette);

            image = new Image<TPixel>(this.configuration, this.infoHeader.Width, this.infoHeader.Height, this.metadata);

            Buffer2D<TPixel> pixels = image.GetRootFramePixelBuffer();

            switch (this.infoHeader.Compression)
            {
                case BmpCompression.RGB:
                    if (this.infoHeader.BitsPerPixel == 32)
                    {
                        if (this.bmpMetadata.InfoHeaderType == BmpInfoHeaderType.WinVersion3)
                        {
                            this.ReadRgb32Slow(stream, pixels, this.infoHeader.Width, this.infoHeader.Height, inverted);
                        }
                        else
                        {
                            this.ReadRgb32Fast(stream, pixels, this.infoHeader.Width, this.infoHeader.Height, inverted);
                        }
                    }
                    else if (this.infoHeader.BitsPerPixel == 24)
                    {
                        this.ReadRgb24(stream, pixels, this.infoHeader.Width, this.infoHeader.Height, inverted);
                    }
                    else if (this.infoHeader.BitsPerPixel == 16)
                    {
                        this.ReadRgb16(stream, pixels, this.infoHeader.Width, this.infoHeader.Height, inverted);
                    }
                    else if (this.infoHeader.BitsPerPixel <= 8)
                    {
                        this.ReadRgbPalette(
                            stream,
                            pixels,
                            palette,
                            this.infoHeader.Width,
                            this.infoHeader.Height,
                            this.infoHeader.BitsPerPixel,
                            bytesPerColorMapEntry,
                            inverted);
                    }

                    break;

                case BmpCompression.RLE24:
                    this.ReadRle24(stream, pixels, this.infoHeader.Width, this.infoHeader.Height, inverted);

                    break;

                case BmpCompression.RLE8:
                case BmpCompression.RLE4:
                    this.ReadRle(stream, this.infoHeader.Compression, pixels, palette, this.infoHeader.Width, this.infoHeader.Height, inverted);

                    break;

                case BmpCompression.BitFields:
                case BmpCompression.BI_ALPHABITFIELDS:
                    this.ReadBitFields(stream, pixels, inverted);

                    break;

                default:
                    BmpThrowHelper.ThrowNotSupportedException("ImageSharp does not support this kind of bitmap files.");

                    break;
            }

            return image;
        }
        catch (IndexOutOfRangeException e)
        {
            image?.Dispose();
            throw new ImageFormatException("Bitmap does not have a valid format.", e);
        }
        catch
        {
            image?.Dispose();
            throw;
        }
    }

    /// <inheritdoc />
    public ImageInfo Identify(BufferedReadStream stream, CancellationToken cancellationToken)
    {
        this.ReadImageHeaders(stream, out _, out _);
        return new ImageInfo(new PixelTypeInfo(this.infoHeader.BitsPerPixel), new(this.infoHeader.Width, this.infoHeader.Height), this.metadata);
    }

    /// <summary>
    /// Returns the y- value based on the given height.
    /// </summary>
    /// <param name="y">The y- value representing the current row.</param>
    /// <param name="height">The height of the bitmap.</param>
    /// <param name="inverted">Whether the bitmap is inverted.</param>
    /// <returns>The <see cref="int"/> representing the inverted value.</returns>
    [MethodImpl(MethodImplOptions.AggressiveInlining)]
    private static int Invert(int y, int height, bool inverted) => (!inverted) ? height - y - 1 : y;

    /// <summary>
    /// Calculates the amount of bytes to pad a row.
    /// </summary>
    /// <param name="width">The image width.</param>
    /// <param name="componentCount">The pixel component count.</param>
    /// <returns>
    /// The padding.
    /// </returns>
    private static int CalculatePadding(int width, int componentCount)
    {
        int padding = (width * componentCount) % 4;

        if (padding != 0)
        {
            padding = 4 - padding;
        }

        return padding;
    }

    /// <summary>
    /// Decodes a bitmap containing the BITFIELDS Compression type. For each color channel, there will be a bitmask
    /// which will be used to determine which bits belong to that channel.
    /// </summary>
    /// <typeparam name="TPixel">The pixel format.</typeparam>
    /// <param name="stream">The <see cref="BufferedReadStream"/> containing image data.</param>
    /// <param name="pixels">The output pixel buffer containing the decoded image.</param>
    /// <param name="inverted">Whether the bitmap is inverted.</param>
    private void ReadBitFields<TPixel>(BufferedReadStream stream, Buffer2D<TPixel> pixels, bool inverted)
        where TPixel : unmanaged, IPixel<TPixel>
    {
        if (this.infoHeader.BitsPerPixel == 16)
        {
            this.ReadRgb16(
                stream,
                pixels,
                this.infoHeader.Width,
                this.infoHeader.Height,
                inverted,
                this.infoHeader.RedMask,
                this.infoHeader.GreenMask,
                this.infoHeader.BlueMask);
        }
        else
        {
            this.ReadRgb32BitFields(
                stream,
                pixels,
                this.infoHeader.Width,
                this.infoHeader.Height,
                inverted,
                this.infoHeader.RedMask,
                this.infoHeader.GreenMask,
                this.infoHeader.BlueMask,
                this.infoHeader.AlphaMask);
        }
    }

    /// <summary>
    /// Looks up color values and builds the image from de-compressed RLE8 or RLE4 data.
    /// Compressed RLE4 stream is uncompressed by <see cref="UncompressRle4(BufferedReadStream, int, Span{byte}, Span{bool}, Span{bool})"/>
    /// </summary>
    /// <typeparam name="TPixel">The pixel format.</typeparam>
    /// <param name="stream">The <see cref="BufferedReadStream"/> containing image data.</param>
    /// <param name="compression">The compression type. Either RLE4 or RLE8.</param>
    /// <param name="pixels">The <see cref="Buffer2D{TPixel}"/> to assign the palette to.</param>
    /// <param name="colors">The <see cref="T:byte[]"/> containing the colors.</param>
    /// <param name="width">The width of the bitmap.</param>
    /// <param name="height">The height of the bitmap.</param>
    /// <param name="inverted">Whether the bitmap is inverted.</param>
    private void ReadRle<TPixel>(BufferedReadStream stream, BmpCompression compression, Buffer2D<TPixel> pixels, byte[] colors, int width, int height, bool inverted)
        where TPixel : unmanaged, IPixel<TPixel>
    {
        TPixel color = default;
        using (IMemoryOwner<byte> buffer = this.memoryAllocator.Allocate<byte>(width * height, AllocationOptions.Clean))
        using (IMemoryOwner<bool> undefinedPixels = this.memoryAllocator.Allocate<bool>(width * height, AllocationOptions.Clean))
        using (IMemoryOwner<bool> rowsWithUndefinedPixels = this.memoryAllocator.Allocate<bool>(height, AllocationOptions.Clean))
        {
            Span<bool> rowsWithUndefinedPixelsSpan = rowsWithUndefinedPixels.Memory.Span;
            Span<bool> undefinedPixelsSpan = undefinedPixels.Memory.Span;
            Span<byte> bufferSpan = buffer.Memory.Span;
            if (compression is BmpCompression.RLE8)
            {
                this.UncompressRle8(stream, width, bufferSpan, undefinedPixelsSpan, rowsWithUndefinedPixelsSpan);
            }
            else
            {
                this.UncompressRle4(stream, width, bufferSpan, undefinedPixelsSpan, rowsWithUndefinedPixelsSpan);
            }

            for (int y = 0; y < height; y++)
            {
                int newY = Invert(y, height, inverted);
                int rowStartIdx = y * width;
                Span<byte> bufferRow = bufferSpan.Slice(rowStartIdx, width);
                Span<TPixel> pixelRow = pixels.DangerousGetRowSpan(newY);

                bool rowHasUndefinedPixels = rowsWithUndefinedPixelsSpan[y];
                if (rowHasUndefinedPixels)
                {
                    // Slow path with undefined pixels.
                    for (int x = 0; x < width; x++)
                    {
                        byte colorIdx = bufferRow[x];
                        if (undefinedPixelsSpan[rowStartIdx + x])
                        {
                            switch (this.rleSkippedPixelHandling)
                            {
                                case RleSkippedPixelHandling.FirstColorOfPalette:
                                    color.FromBgr24(Unsafe.As<byte, Bgr24>(ref colors[colorIdx * 4]));
                                    break;
                                case RleSkippedPixelHandling.Transparent:
                                    color.FromScaledVector4(Vector4.Zero);
                                    break;

                                // Default handling for skipped pixels is black (which is what System.Drawing is also doing).
                                default:
                                    color.FromScaledVector4(new Vector4(0.0f, 0.0f, 0.0f, 1.0f));
                                    break;
                            }
                        }
                        else
                        {
                            color.FromBgr24(Unsafe.As<byte, Bgr24>(ref colors[colorIdx * 4]));
                        }

                        pixelRow[x] = color;
                    }
                }
                else
                {
                    // Fast path without any undefined pixels.
                    for (int x = 0; x < width; x++)
                    {
                        color.FromBgr24(Unsafe.As<byte, Bgr24>(ref colors[bufferRow[x] * 4]));
                        pixelRow[x] = color;
                    }
                }
            }
        }
    }

    /// <summary>
    /// Looks up color values and builds the image from de-compressed RLE24.
    /// </summary>
    /// <typeparam name="TPixel">The pixel format.</typeparam>
    /// <param name="stream">The <see cref="BufferedReadStream"/> containing image data.</param>
    /// <param name="pixels">The <see cref="Buffer2D{TPixel}"/> to assign the palette to.</param>
    /// <param name="width">The width of the bitmap.</param>
    /// <param name="height">The height of the bitmap.</param>
    /// <param name="inverted">Whether the bitmap is inverted.</param>
    private void ReadRle24<TPixel>(BufferedReadStream stream, Buffer2D<TPixel> pixels, int width, int height, bool inverted)
        where TPixel : unmanaged, IPixel<TPixel>
    {
        TPixel color = default;
        using (IMemoryOwner<byte> buffer = this.memoryAllocator.Allocate<byte>(width * height * 3, AllocationOptions.Clean))
        using (IMemoryOwner<bool> undefinedPixels = this.memoryAllocator.Allocate<bool>(width * height, AllocationOptions.Clean))
        using (IMemoryOwner<bool> rowsWithUndefinedPixels = this.memoryAllocator.Allocate<bool>(height, AllocationOptions.Clean))
        {
            Span<bool> rowsWithUndefinedPixelsSpan = rowsWithUndefinedPixels.Memory.Span;
            Span<bool> undefinedPixelsSpan = undefinedPixels.Memory.Span;
            Span<byte> bufferSpan = buffer.GetSpan();

            this.UncompressRle24(stream, width, bufferSpan, undefinedPixelsSpan, rowsWithUndefinedPixelsSpan);
            for (int y = 0; y < height; y++)
            {
                int newY = Invert(y, height, inverted);
                Span<TPixel> pixelRow = pixels.DangerousGetRowSpan(newY);
                bool rowHasUndefinedPixels = rowsWithUndefinedPixelsSpan[y];
                if (rowHasUndefinedPixels)
                {
                    // Slow path with undefined pixels.
                    int yMulWidth = y * width;
                    int rowStartIdx = yMulWidth * 3;
                    for (int x = 0; x < width; x++)
                    {
                        int idx = rowStartIdx + (x * 3);
                        if (undefinedPixelsSpan[yMulWidth + x])
                        {
                            switch (this.rleSkippedPixelHandling)
                            {
                                case RleSkippedPixelHandling.FirstColorOfPalette:
                                    color.FromBgr24(Unsafe.As<byte, Bgr24>(ref bufferSpan[idx]));
                                    break;
                                case RleSkippedPixelHandling.Transparent:
                                    color.FromScaledVector4(Vector4.Zero);
                                    break;

                                // Default handling for skipped pixels is black (which is what System.Drawing is also doing).
                                default:
                                    color.FromScaledVector4(new Vector4(0.0f, 0.0f, 0.0f, 1.0f));
                                    break;
                            }
                        }
                        else
                        {
                            color.FromBgr24(Unsafe.As<byte, Bgr24>(ref bufferSpan[idx]));
                        }

                        pixelRow[x] = color;
                    }
                }
                else
                {
                    // Fast path without any undefined pixels.
                    int rowStartIdx = y * width * 3;
                    for (int x = 0; x < width; x++)
                    {
                        int idx = rowStartIdx + (x * 3);
                        color.FromBgr24(Unsafe.As<byte, Bgr24>(ref bufferSpan[idx]));
                        pixelRow[x] = color;
                    }
                }
            }
        }
    }

    /// <summary>
    /// Produce uncompressed bitmap data from a RLE4 stream.
    /// </summary>
    /// <remarks>
    /// RLE4 is a 2-byte run-length encoding.
    /// <br/>If first byte is 0, the second byte may have special meaning.
    /// <br/>Otherwise, the first byte is the length of the run and second byte contains two color indexes.
    /// </remarks>
    /// <param name="stream">The <see cref="BufferedReadStream"/> containing image data.</param>
    /// <param name="w">The width of the bitmap.</param>
    /// <param name="buffer">Buffer for uncompressed data.</param>
    /// <param name="undefinedPixels">Keeps track over skipped and therefore undefined pixels.</param>
    /// <param name="rowsWithUndefinedPixels">Keeps track of rows, which have undefined pixels.</param>
    private void UncompressRle4(BufferedReadStream stream, int w, Span<byte> buffer, Span<bool> undefinedPixels, Span<bool> rowsWithUndefinedPixels)
    {
        Span<byte> scratchBuffer = stackalloc byte[128];
        Span<byte> cmd = stackalloc byte[2];
        int count = 0;

        while (count < buffer.Length)
        {
            if (stream.Read(cmd, 0, cmd.Length) != 2)
            {
                BmpThrowHelper.ThrowInvalidImageContentException("Failed to read 2 bytes from the stream while uncompressing RLE4 bitmap.");
            }

            if (cmd[0] == RleCommand)
            {
                switch (cmd[1])
                {
                    case RleEndOfBitmap:
                        int skipEoB = buffer.Length - count;
                        RleSkipEndOfBitmap(count, w, skipEoB, undefinedPixels, rowsWithUndefinedPixels);

                        return;

                    case RleEndOfLine:
                        count += RleSkipEndOfLine(count, w, undefinedPixels, rowsWithUndefinedPixels);

                        break;

                    case RleDelta:
                        int dx = stream.ReadByte();
                        int dy = stream.ReadByte();
                        count += RleSkipDelta(count, w, dx, dy, undefinedPixels, rowsWithUndefinedPixels);

                        break;

                    default:
                        // If the second byte > 2, we are in 'absolute mode'.
                        // The second byte contains the number of color indexes that follow.
                        int max = cmd[1];
                        int bytesToRead = (int)(((uint)max + 1) / 2);

                        Span<byte> run = bytesToRead <= 128 ? scratchBuffer.Slice(0, bytesToRead) : new byte[bytesToRead];

                        stream.Read(run);

                        int idx = 0;
                        for (int i = 0; i < max; i++)
                        {
                            byte twoPixels = run[idx];
                            if (i % 2 == 0)
                            {
                                buffer[count++] = (byte)((twoPixels >> 4) & 0xF);
                            }
                            else
                            {
                                buffer[count++] = (byte)(twoPixels & 0xF);
                                idx++;
                            }
                        }

                        // Absolute mode data is aligned to two-byte word-boundary.
                        int padding = bytesToRead & 1;

                        stream.Skip(padding);

                        break;
                }
            }
            else
            {
                int max = cmd[0];

                // The second byte contains two color indexes, one in its high-order 4 bits and one in its low-order 4 bits.
                byte twoPixels = cmd[1];
                byte rightPixel = (byte)(twoPixels & 0xF);
                byte leftPixel = (byte)((twoPixels >> 4) & 0xF);

                for (int idx = 0; idx < max; idx++)
                {
                    if (idx % 2 == 0)
                    {
                        buffer[count] = leftPixel;
                    }
                    else
                    {
                        buffer[count] = rightPixel;
                    }

                    count++;
                }
            }
        }
    }

    /// <summary>
    /// Produce uncompressed bitmap data from a RLE8 stream.
    /// </summary>
    /// <remarks>
    /// RLE8 is a 2-byte run-length encoding.
    /// <br/>If first byte is 0, the second byte may have special meaning.
    /// <br/>Otherwise, the first byte is the length of the run and second byte is the color for the run.
    /// </remarks>
    /// <param name="stream">The <see cref="BufferedReadStream"/> containing image data.</param>
    /// <param name="w">The width of the bitmap.</param>
    /// <param name="buffer">Buffer for uncompressed data.</param>
    /// <param name="undefinedPixels">Keeps track of skipped and therefore undefined pixels.</param>
    /// <param name="rowsWithUndefinedPixels">Keeps track of rows, which have undefined pixels.</param>
    private void UncompressRle8(BufferedReadStream stream, int w, Span<byte> buffer, Span<bool> undefinedPixels, Span<bool> rowsWithUndefinedPixels)
    {
        Span<byte> scratchBuffer = stackalloc byte[128];
        Span<byte> cmd = stackalloc byte[2];
        int count = 0;

        while (count < buffer.Length)
        {
            if (stream.Read(cmd, 0, cmd.Length) != 2)
            {
                BmpThrowHelper.ThrowInvalidImageContentException("Failed to read 2 bytes from stream while uncompressing RLE8 bitmap.");
            }

            if (cmd[0] == RleCommand)
            {
                switch (cmd[1])
                {
                    case RleEndOfBitmap:
                        int skipEoB = buffer.Length - count;
                        RleSkipEndOfBitmap(count, w, skipEoB, undefinedPixels, rowsWithUndefinedPixels);

                        return;

                    case RleEndOfLine:
                        count += RleSkipEndOfLine(count, w, undefinedPixels, rowsWithUndefinedPixels);

                        break;

                    case RleDelta:
                        int dx = stream.ReadByte();
                        int dy = stream.ReadByte();
                        count += RleSkipDelta(count, w, dx, dy, undefinedPixels, rowsWithUndefinedPixels);

                        break;

                    default:
                        // If the second byte > 2, we are in 'absolute mode'.
                        // Take this number of bytes from the stream as uncompressed data.
                        int length = cmd[1];

                        Span<byte> run = length <= 128 ? scratchBuffer.Slice(0, length) : new byte[length];

                        stream.Read(run);

                        run.CopyTo(buffer[count..]);

                        count += length;

                        // Absolute mode data is aligned to two-byte word-boundary.
                        int padding = length & 1;

                        stream.Skip(padding);

                        break;
                }
            }
            else
            {
                int max = count + cmd[0]; // as we start at the current count in the following loop, max is count + cmd[0]
                byte colorIdx = cmd[1]; // store the value to avoid the repeated indexer access inside the loop.

                for (; count < max; count++)
                {
                    buffer[count] = colorIdx;
                }
            }
        }
    }

    /// <summary>
    /// Produce uncompressed bitmap data from a RLE24 stream.
    /// </summary>
    /// <remarks>
    /// <br/>If first byte is 0, the second byte may have special meaning.
    /// <br/>Otherwise, the first byte is the length of the run and following three bytes are the color for the run.
    /// </remarks>
    /// <param name="stream">The <see cref="BufferedReadStream"/> containing image data.</param>
    /// <param name="w">The width of the bitmap.</param>
    /// <param name="buffer">Buffer for uncompressed data.</param>
    /// <param name="undefinedPixels">Keeps track of skipped and therefore undefined pixels.</param>
    /// <param name="rowsWithUndefinedPixels">Keeps track of rows, which have undefined pixels.</param>
    private void UncompressRle24(BufferedReadStream stream, int w, Span<byte> buffer, Span<bool> undefinedPixels, Span<bool> rowsWithUndefinedPixels)
    {
        Span<byte> scratchBuffer = stackalloc byte[128];
        Span<byte> cmd = stackalloc byte[2];
        int uncompressedPixels = 0;

        while (uncompressedPixels < buffer.Length)
        {
            if (stream.Read(cmd, 0, cmd.Length) != 2)
            {
                BmpThrowHelper.ThrowInvalidImageContentException("Failed to read 2 bytes from stream while uncompressing RLE24 bitmap.");
            }

            if (cmd[0] == RleCommand)
            {
                switch (cmd[1])
                {
                    case RleEndOfBitmap:
                        int skipEoB = (buffer.Length - (uncompressedPixels * 3)) / 3;
                        RleSkipEndOfBitmap(uncompressedPixels, w, skipEoB, undefinedPixels, rowsWithUndefinedPixels);

                        return;

                    case RleEndOfLine:
                        uncompressedPixels += RleSkipEndOfLine(uncompressedPixels, w, undefinedPixels, rowsWithUndefinedPixels);

                        break;

                    case RleDelta:
                        int dx = stream.ReadByte();
                        int dy = stream.ReadByte();
                        uncompressedPixels += RleSkipDelta(uncompressedPixels, w, dx, dy, undefinedPixels, rowsWithUndefinedPixels);

                        break;

                    default:
                        // If the second byte > 2, we are in 'absolute mode'.
                        // Take this number of bytes from the stream as uncompressed data.
                        int length = cmd[1];
                        int length3 = length * 3;

                        Span<byte> run = length3 <= 128 ? scratchBuffer.Slice(0, length3) : new byte[length3];

                        stream.Read(run);

                        run.CopyTo(buffer[(uncompressedPixels * 3)..]);

                        uncompressedPixels += length;

                        // Absolute mode data is aligned to two-byte word-boundary.
                        int padding = length3 & 1;

                        stream.Skip(padding);

                        break;
                }
            }
            else
            {
                int max = uncompressedPixels + cmd[0];
                byte blueIdx = cmd[1];
                byte greenIdx = (byte)stream.ReadByte();
                byte redIdx = (byte)stream.ReadByte();

                int bufferIdx = uncompressedPixels * 3;
                for (; uncompressedPixels < max; uncompressedPixels++)
                {
                    buffer[bufferIdx++] = blueIdx;
                    buffer[bufferIdx++] = greenIdx;
                    buffer[bufferIdx++] = redIdx;
                }
            }
        }
    }

    /// <summary>
    /// Keeps track of skipped / undefined pixels, when the EndOfBitmap command occurs.
    /// </summary>
    /// <param name="count">The already processed pixel count.</param>
    /// <param name="w">The width of the image.</param>
    /// <param name="skipPixelCount">The skipped pixel count.</param>
    /// <param name="undefinedPixels">The undefined pixels.</param>
    /// <param name="rowsWithUndefinedPixels">Rows with undefined pixels.</param>
    private static void RleSkipEndOfBitmap(
        int count,
        int w,
        int skipPixelCount,
        Span<bool> undefinedPixels,
        Span<bool> rowsWithUndefinedPixels)
    {
        for (int i = count; i < count + skipPixelCount; i++)
        {
            undefinedPixels[i] = true;
        }

        int skippedRowIdx = count / w;
        int skippedRows = (skipPixelCount / w) - 1;
        int lastSkippedRow = Math.Min(skippedRowIdx + skippedRows, rowsWithUndefinedPixels.Length - 1);
        for (int i = skippedRowIdx; i <= lastSkippedRow; i++)
        {
            rowsWithUndefinedPixels[i] = true;
        }
    }

    /// <summary>
    /// Keeps track of undefined / skipped pixels, when the EndOfLine command occurs.
    /// </summary>
    /// <param name="count">The already uncompressed pixel count.</param>
    /// <param name="w">The width of image.</param>
    /// <param name="undefinedPixels">The undefined pixels.</param>
    /// <param name="rowsWithUndefinedPixels">The rows with undefined pixels.</param>
    /// <returns>The number of skipped pixels.</returns>
    private static int RleSkipEndOfLine(int count, int w, Span<bool> undefinedPixels, Span<bool> rowsWithUndefinedPixels)
    {
        rowsWithUndefinedPixels[count / w] = true;
        int remainingPixelsInRow = count % w;
        if (remainingPixelsInRow > 0)
        {
            int skipEoL = w - remainingPixelsInRow;
            for (int i = count; i < count + skipEoL; i++)
            {
                undefinedPixels[i] = true;
            }

            return skipEoL;
        }

        return 0;
    }

    /// <summary>
    /// Keeps track of undefined / skipped pixels, when the delta command occurs.
    /// </summary>
    /// <param name="count">The count.</param>
    /// <param name="w">The width of the image.</param>
    /// <param name="dx">Delta skip in x direction.</param>
    /// <param name="dy">Delta skip in y direction.</param>
    /// <param name="undefinedPixels">The undefined pixels.</param>
    /// <param name="rowsWithUndefinedPixels">The rows with undefined pixels.</param>
    /// <returns>The number of skipped pixels.</returns>
    private static int RleSkipDelta(
        int count,
        int w,
        int dx,
        int dy,
        Span<bool> undefinedPixels,
        Span<bool> rowsWithUndefinedPixels)
    {
        int skipDelta = (w * dy) + dx;
        for (int i = count; i < count + skipDelta; i++)
        {
            undefinedPixels[i] = true;
        }

        int skippedRowIdx = count / w;
        int lastSkippedRow = Math.Min(skippedRowIdx + dy, rowsWithUndefinedPixels.Length - 1);
        for (int i = skippedRowIdx; i <= lastSkippedRow; i++)
        {
            rowsWithUndefinedPixels[i] = true;
        }

        return skipDelta;
    }

    /// <summary>
    /// Reads the color palette from the stream.
    /// </summary>
    /// <typeparam name="TPixel">The pixel format.</typeparam>
    /// <param name="stream">The <see cref="BufferedReadStream"/> containing image data.</param>
    /// <param name="pixels">The <see cref="Buffer2D{TPixel}"/> to assign the palette to.</param>
    /// <param name="colors">The <see cref="T:byte[]"/> containing the colors.</param>
    /// <param name="width">The width of the bitmap.</param>
    /// <param name="height">The height of the bitmap.</param>
    /// <param name="bitsPerPixel">The number of bits per pixel.</param>
    /// <param name="bytesPerColorMapEntry">Usually 4 bytes, but in case of Windows 2.x bitmaps or OS/2 1.x bitmaps
    /// the bytes per color palette entry's can be 3 bytes instead of 4.</param>
    /// <param name="inverted">Whether the bitmap is inverted.</param>
    private void ReadRgbPalette<TPixel>(BufferedReadStream stream, Buffer2D<TPixel> pixels, byte[] colors, int width, int height, int bitsPerPixel, int bytesPerColorMapEntry, bool inverted)
        where TPixel : unmanaged, IPixel<TPixel>
    {
        // Pixels per byte (bits per pixel).
        int ppb = 8 / bitsPerPixel;

        int arrayWidth = (width + ppb - 1) / ppb;

        // Bit mask
        int mask = 0xFF >> (8 - bitsPerPixel);

        // Rows are aligned on 4 byte boundaries.
        int padding = arrayWidth % 4;
        if (padding != 0)
        {
            padding = 4 - padding;
        }

        using IMemoryOwner<byte> row = this.memoryAllocator.Allocate<byte>(arrayWidth + padding, AllocationOptions.Clean);
        TPixel color = default;
        Span<byte> rowSpan = row.GetSpan();

        for (int y = 0; y < height; y++)
        {
            int newY = Invert(y, height, inverted);
            if (stream.Read(rowSpan) == 0)
            {
                BmpThrowHelper.ThrowInvalidImageContentException("Could not read enough data for a pixel row!");
            }

            int offset = 0;
            Span<TPixel> pixelRow = pixels.DangerousGetRowSpan(newY);

            for (int x = 0; x < arrayWidth; x++)
            {
                int colOffset = x * ppb;
                for (int shift = 0, newX = colOffset; shift < ppb && newX < width; shift++, newX++)
                {
                    int colorIndex = ((rowSpan[offset] >> (8 - bitsPerPixel - (shift * bitsPerPixel))) & mask) * bytesPerColorMapEntry;

                    color.FromBgr24(Unsafe.As<byte, Bgr24>(ref colors[colorIndex]));
                    pixelRow[newX] = color;
                }

                offset++;
            }
        }
    }

    /// <summary>
    /// Reads the 16 bit color palette from the stream.
    /// </summary>
    /// <typeparam name="TPixel">The pixel format.</typeparam>
    /// <param name="stream">The <see cref="BufferedReadStream"/> containing image data.</param>
    /// <param name="pixels">The <see cref="Buffer2D{TPixel}"/> to assign the palette to.</param>
    /// <param name="width">The width of the bitmap.</param>
    /// <param name="height">The height of the bitmap.</param>
    /// <param name="inverted">Whether the bitmap is inverted.</param>
    /// <param name="redMask">The bitmask for the red channel.</param>
    /// <param name="greenMask">The bitmask for the green channel.</param>
    /// <param name="blueMask">The bitmask for the blue channel.</param>
    private void ReadRgb16<TPixel>(BufferedReadStream stream, Buffer2D<TPixel> pixels, int width, int height, bool inverted, int redMask = DefaultRgb16RMask, int greenMask = DefaultRgb16GMask, int blueMask = DefaultRgb16BMask)
        where TPixel : unmanaged, IPixel<TPixel>
    {
        int padding = CalculatePadding(width, 2);
        int stride = (width * 2) + padding;
        TPixel color = default;

        int rightShiftRedMask = CalculateRightShift((uint)redMask);
        int rightShiftGreenMask = CalculateRightShift((uint)greenMask);
        int rightShiftBlueMask = CalculateRightShift((uint)blueMask);

        // Each color channel contains either 5 or 6 Bits values.
        int redMaskBits = CountBits((uint)redMask);
        int greenMaskBits = CountBits((uint)greenMask);
        int blueMaskBits = CountBits((uint)blueMask);

        using IMemoryOwner<byte> buffer = this.memoryAllocator.Allocate<byte>(stride);
        Span<byte> bufferSpan = buffer.GetSpan();

        for (int y = 0; y < height; y++)
        {
            if (stream.Read(bufferSpan) == 0)
            {
                BmpThrowHelper.ThrowInvalidImageContentException("Could not read enough data for a pixel row!");
            }

            int newY = Invert(y, height, inverted);
            Span<TPixel> pixelRow = pixels.DangerousGetRowSpan(newY);

            int offset = 0;
            for (int x = 0; x < width; x++)
            {
                short temp = BinaryPrimitives.ReadInt16LittleEndian(bufferSpan[offset..]);

                // Rescale values, so the values range from 0 to 255.
                int r = (redMaskBits == 5) ? GetBytesFrom5BitValue((temp & redMask) >> rightShiftRedMask) : GetBytesFrom6BitValue((temp & redMask) >> rightShiftRedMask);
                int g = (greenMaskBits == 5) ? GetBytesFrom5BitValue((temp & greenMask) >> rightShiftGreenMask) : GetBytesFrom6BitValue((temp & greenMask) >> rightShiftGreenMask);
                int b = (blueMaskBits == 5) ? GetBytesFrom5BitValue((temp & blueMask) >> rightShiftBlueMask) : GetBytesFrom6BitValue((temp & blueMask) >> rightShiftBlueMask);
                Rgb24 rgb = new((byte)r, (byte)g, (byte)b);

                color.FromRgb24(rgb);
                pixelRow[x] = color;
                offset += 2;
            }
        }
    }

    /// <summary>
    /// Performs final shifting from a 5bit value to an 8bit one.
    /// </summary>
    /// <param name="value">The masked and shifted value.</param>
    /// <returns>The <see cref="byte"/></returns>
    [MethodImpl(MethodImplOptions.AggressiveInlining)]
    private static byte GetBytesFrom5BitValue(int value) => (byte)((value << 3) | (value >> 2));

    /// <summary>
    /// Performs final shifting from a 6bit value to an 8bit one.
    /// </summary>
    /// <param name="value">The masked and shifted value.</param>
    /// <returns>The <see cref="byte"/></returns>
    [MethodImpl(MethodImplOptions.AggressiveInlining)]
    private static byte GetBytesFrom6BitValue(int value) => (byte)((value << 2) | (value >> 4));

    /// <summary>
    /// Reads the 24 bit color palette from the stream.
    /// </summary>
    /// <typeparam name="TPixel">The pixel format.</typeparam>
    /// <param name="stream">The <see cref="BufferedReadStream"/> containing image data.</param>
    /// <param name="pixels">The <see cref="Buffer2D{TPixel}"/> to assign the palette to.</param>
    /// <param name="width">The width of the bitmap.</param>
    /// <param name="height">The height of the bitmap.</param>
    /// <param name="inverted">Whether the bitmap is inverted.</param>
    private void ReadRgb24<TPixel>(BufferedReadStream stream, Buffer2D<TPixel> pixels, int width, int height, bool inverted)
        where TPixel : unmanaged, IPixel<TPixel>
    {
        int padding = CalculatePadding(width, 3);
        using IMemoryOwner<byte> row = this.memoryAllocator.AllocatePaddedPixelRowBuffer(width, 3, padding);
        Span<byte> rowSpan = row.GetSpan();

        for (int y = 0; y < height; y++)
        {
            if (stream.Read(rowSpan) == 0)
            {
                BmpThrowHelper.ThrowInvalidImageContentException("Could not read enough data for a pixel row!");
            }

            int newY = Invert(y, height, inverted);
            Span<TPixel> pixelSpan = pixels.DangerousGetRowSpan(newY);
            PixelOperations<TPixel>.Instance.FromBgr24Bytes(
                this.configuration,
                rowSpan,
                pixelSpan,
                width);
        }
    }

    /// <summary>
    /// Reads the 32 bit color palette from the stream.
    /// </summary>
    /// <typeparam name="TPixel">The pixel format.</typeparam>
    /// <param name="stream">The <see cref="BufferedReadStream"/> containing image data.</param>
    /// <param name="pixels">The <see cref="Buffer2D{TPixel}"/> to assign the palette to.</param>
    /// <param name="width">The width of the bitmap.</param>
    /// <param name="height">The height of the bitmap.</param>
    /// <param name="inverted">Whether the bitmap is inverted.</param>
    private void ReadRgb32Fast<TPixel>(BufferedReadStream stream, Buffer2D<TPixel> pixels, int width, int height, bool inverted)
        where TPixel : unmanaged, IPixel<TPixel>
    {
        int padding = CalculatePadding(width, 4);
        using IMemoryOwner<byte> row = this.memoryAllocator.AllocatePaddedPixelRowBuffer(width, 4, padding);
        Span<byte> rowSpan = row.GetSpan();

        for (int y = 0; y < height; y++)
        {
            if (stream.Read(rowSpan) == 0)
            {
                BmpThrowHelper.ThrowInvalidImageContentException("Could not read enough data for a pixel row!");
            }

            int newY = Invert(y, height, inverted);
            Span<TPixel> pixelSpan = pixels.DangerousGetRowSpan(newY);
            PixelOperations<TPixel>.Instance.FromBgra32Bytes(
                this.configuration,
                rowSpan,
                pixelSpan,
                width);
        }
    }

    /// <summary>
    /// Reads the 32 bit color palette from the stream, checking the alpha component of each pixel.
    /// This is a special case only used for 32bpp WinBMPv3 files, which could be in either BGR0 or BGRA format.
    /// </summary>
    /// <typeparam name="TPixel">The pixel format.</typeparam>
    /// <param name="stream">The <see cref="BufferedReadStream"/> containing image data.</param>
    /// <param name="pixels">The <see cref="Buffer2D{TPixel}"/> to assign the palette to.</param>
    /// <param name="width">The width of the bitmap.</param>
    /// <param name="height">The height of the bitmap.</param>
    /// <param name="inverted">Whether the bitmap is inverted.</param>
    private void ReadRgb32Slow<TPixel>(BufferedReadStream stream, Buffer2D<TPixel> pixels, int width, int height, bool inverted)
        where TPixel : unmanaged, IPixel<TPixel>
    {
        int padding = CalculatePadding(width, 4);
        using IMemoryOwner<byte> row = this.memoryAllocator.AllocatePaddedPixelRowBuffer(width, 4, padding);
        using IMemoryOwner<Bgra32> bgraRow = this.memoryAllocator.Allocate<Bgra32>(width);
        Span<byte> rowSpan = row.GetSpan();
        Span<Bgra32> bgraRowSpan = bgraRow.GetSpan();
        long currentPosition = stream.Position;
        bool hasAlpha = false;

        // Loop though the rows checking each pixel. We start by assuming it's
        // an BGR0 image. If we hit a non-zero alpha value, then we know it's
        // actually a BGRA image, and change tactics accordingly.
        for (int y = 0; y < height; y++)
        {
            if (stream.Read(rowSpan) == 0)
            {
                BmpThrowHelper.ThrowInvalidImageContentException("Could not read enough data for a pixel row!");
            }

            PixelOperations<Bgra32>.Instance.FromBgra32Bytes(
                this.configuration,
                rowSpan,
                bgraRowSpan,
                width);

            // Check each pixel in the row to see if it has an alpha value.
            for (int x = 0; x < width; x++)
            {
                Bgra32 bgra = bgraRowSpan[x];
                if (bgra.A > 0)
                {
                    hasAlpha = true;
                    break;
                }
            }

            if (hasAlpha)
            {
                break;
            }
        }

        // Reset our stream for a second pass.
        stream.Position = currentPosition;

        // Process the pixels in bulk taking the raw alpha component value.
        if (hasAlpha)
        {
            for (int y = 0; y < height; y++)
            {
                if (stream.Read(rowSpan) == 0)
                {
                    BmpThrowHelper.ThrowInvalidImageContentException("Could not read enough data for a pixel row!");
                }

                int newY = Invert(y, height, inverted);
                Span<TPixel> pixelSpan = pixels.DangerousGetRowSpan(newY);

                PixelOperations<TPixel>.Instance.FromBgra32Bytes(
                    this.configuration,
                    rowSpan,
                    pixelSpan,
                    width);
            }

            return;
        }

        // Slow path. We need to set each alpha component value to fully opaque.
        for (int y = 0; y < height; y++)
        {
            if (stream.Read(rowSpan) == 0)
            {
                BmpThrowHelper.ThrowInvalidImageContentException("Could not read enough data for a pixel row!");
            }

            PixelOperations<Bgra32>.Instance.FromBgra32Bytes(
                this.configuration,
                rowSpan,
                bgraRowSpan,
                width);

            int newY = Invert(y, height, inverted);
            Span<TPixel> pixelSpan = pixels.DangerousGetRowSpan(newY);

            for (int x = 0; x < width; x++)
            {
                Bgra32 bgra = bgraRowSpan[x];
                bgra.A = byte.MaxValue;
                ref TPixel pixel = ref pixelSpan[x];
                pixel.FromBgra32(bgra);
            }
        }
    }

    /// <summary>
    /// Decode an 32 Bit Bitmap containing a bitmask for each color channel.
    /// </summary>
    /// <typeparam name="TPixel">The pixel format.</typeparam>
    /// <param name="stream">The <see cref="BufferedReadStream"/> containing image data.</param>
    /// <param name="pixels">The output pixel buffer containing the decoded image.</param>
    /// <param name="width">The width of the image.</param>
    /// <param name="height">The height of the image.</param>
    /// <param name="inverted">Whether the bitmap is inverted.</param>
    /// <param name="redMask">The bitmask for the red channel.</param>
    /// <param name="greenMask">The bitmask for the green channel.</param>
    /// <param name="blueMask">The bitmask for the blue channel.</param>
    /// <param name="alphaMask">The bitmask for the alpha channel.</param>
    private void ReadRgb32BitFields<TPixel>(BufferedReadStream stream, Buffer2D<TPixel> pixels, int width, int height, bool inverted, int redMask, int greenMask, int blueMask, int alphaMask)
        where TPixel : unmanaged, IPixel<TPixel>
    {
        TPixel color = default;
        int padding = CalculatePadding(width, 4);
        int stride = (width * 4) + padding;

        int rightShiftRedMask = CalculateRightShift((uint)redMask);
        int rightShiftGreenMask = CalculateRightShift((uint)greenMask);
        int rightShiftBlueMask = CalculateRightShift((uint)blueMask);
        int rightShiftAlphaMask = CalculateRightShift((uint)alphaMask);

        int bitsRedMask = CountBits((uint)redMask);
        int bitsGreenMask = CountBits((uint)greenMask);
        int bitsBlueMask = CountBits((uint)blueMask);
        int bitsAlphaMask = CountBits((uint)alphaMask);
        float invMaxValueRed = 1.0f / (0xFFFFFFFF >> (32 - bitsRedMask));
        float invMaxValueGreen = 1.0f / (0xFFFFFFFF >> (32 - bitsGreenMask));
        float invMaxValueBlue = 1.0f / (0xFFFFFFFF >> (32 - bitsBlueMask));
        uint maxValueAlpha = 0xFFFFFFFF >> (32 - bitsAlphaMask);
        float invMaxValueAlpha = 1.0f / maxValueAlpha;

        bool unusualBitMask = bitsRedMask > 8 || bitsGreenMask > 8 || bitsBlueMask > 8 || invMaxValueAlpha > 8;

        using IMemoryOwner<byte> buffer = this.memoryAllocator.Allocate<byte>(stride);
        Span<byte> bufferSpan = buffer.GetSpan();

        for (int y = 0; y < height; y++)
        {
            if (stream.Read(bufferSpan) == 0)
            {
                BmpThrowHelper.ThrowInvalidImageContentException("Could not read enough data for a pixel row!");
            }

            int newY = Invert(y, height, inverted);
            Span<TPixel> pixelRow = pixels.DangerousGetRowSpan(newY);

            int offset = 0;
            for (int x = 0; x < width; x++)
            {
                uint temp = BinaryPrimitives.ReadUInt32LittleEndian(bufferSpan[offset..]);

                if (unusualBitMask)
                {
                    uint r = (uint)(temp & redMask) >> rightShiftRedMask;
                    uint g = (uint)(temp & greenMask) >> rightShiftGreenMask;
                    uint b = (uint)(temp & blueMask) >> rightShiftBlueMask;
                    float alpha = alphaMask != 0 ? invMaxValueAlpha * ((uint)(temp & alphaMask) >> rightShiftAlphaMask) : 1.0f;
                    Vector4 vector4 = new(
                        r * invMaxValueRed,
                        g * invMaxValueGreen,
                        b * invMaxValueBlue,
                        alpha);
                    color.FromScaledVector4(vector4);
                }
                else
                {
                    byte r = (byte)((temp & redMask) >> rightShiftRedMask);
                    byte g = (byte)((temp & greenMask) >> rightShiftGreenMask);
                    byte b = (byte)((temp & blueMask) >> rightShiftBlueMask);
                    byte a = alphaMask != 0 ? (byte)((temp & alphaMask) >> rightShiftAlphaMask) : (byte)255;
                    color.FromRgba32(new Rgba32(r, g, b, a));
                }

                pixelRow[x] = color;
                offset += 4;
            }
        }
    }

    /// <summary>
    /// Calculates the necessary right shifts for a given color bitmask (the 0 bits to the right).
    /// </summary>
    /// <param name="n">The color bit mask.</param>
    /// <returns>Number of bits to shift right.</returns>
    private static int CalculateRightShift(uint n)
    {
        int count = 0;
        while (n > 0)
        {
            if ((1 & n) == 0)
            {
                count++;
            }
            else
            {
                break;
            }

            n >>= 1;
        }

        return count;
    }

    /// <summary>
    /// Counts none zero bits.
    /// </summary>
    /// <param name="n">A color mask.</param>
    /// <returns>The none zero bits.</returns>
    private static int CountBits(uint n)
    {
        int count = 0;
        while (n != 0)
        {
            count++;
            n &= n - 1;
        }

        return count;
    }

    /// <summary>
    /// Reads the <see cref="BmpInfoHeader"/> from the stream.
    /// </summary>
    /// <param name="stream">The <see cref="BufferedReadStream"/> containing image data.</param>
    [MemberNotNull(nameof(metadata))]
    [MemberNotNull(nameof(bmpMetadata))]
    private void ReadInfoHeader(BufferedReadStream stream)
    {
        Span<byte> buffer = stackalloc byte[BmpInfoHeader.MaxHeaderSize];
        long infoHeaderStart = stream.Position;

        // Resolution is stored in PPM.
        this.metadata = new ImageMetadata
        {
            ResolutionUnits = PixelResolutionUnit.PixelsPerMeter
        };

        // Read the header size.
        stream.Read(buffer, 0, BmpInfoHeader.HeaderSizeSize);

        int headerSize = BinaryPrimitives.ReadInt32LittleEndian(buffer);
        if (headerSize is < BmpInfoHeader.CoreSize or > BmpInfoHeader.MaxHeaderSize)
        {
            BmpThrowHelper.ThrowNotSupportedException($"ImageSharp does not support this BMP file. HeaderSize is '{headerSize}'.");
        }

        // Read the rest of the header.
        stream.Read(buffer, BmpInfoHeader.HeaderSizeSize, headerSize - BmpInfoHeader.HeaderSizeSize);

        BmpInfoHeaderType infoHeaderType = BmpInfoHeaderType.WinVersion2;
        if (headerSize == BmpInfoHeader.CoreSize)
        {
            // 12 bytes
            infoHeaderType = BmpInfoHeaderType.WinVersion2;
            this.infoHeader = BmpInfoHeader.ParseCore(buffer);
        }
        else if (headerSize == BmpInfoHeader.Os22ShortSize)
        {
            // 16 bytes
            infoHeaderType = BmpInfoHeaderType.Os2Version2Short;
            this.infoHeader = BmpInfoHeader.ParseOs22Short(buffer);
        }
        else if (headerSize == BmpInfoHeader.SizeV3)
        {
            // == 40 bytes
            infoHeaderType = BmpInfoHeaderType.WinVersion3;
            this.infoHeader = BmpInfoHeader.ParseV3(buffer);

            // If the info header is BMP version 3 and the compression type is BITFIELDS,
            // color masks for each color channel follow the info header.
            if (this.infoHeader.Compression == BmpCompression.BitFields)
            {
                Span<byte> bitfieldsBuffer = stackalloc byte[12];
                stream.Read(bitfieldsBuffer);
                Span<byte> data = bitfieldsBuffer;
                this.infoHeader.RedMask = BinaryPrimitives.ReadInt32LittleEndian(data[..4]);
                this.infoHeader.GreenMask = BinaryPrimitives.ReadInt32LittleEndian(data.Slice(4, 4));
                this.infoHeader.BlueMask = BinaryPrimitives.ReadInt32LittleEndian(data.Slice(8, 4));
            }
            else if (this.infoHeader.Compression == BmpCompression.BI_ALPHABITFIELDS)
            {
                Span<byte> bitfieldsBuffer = stackalloc byte[16];
                stream.Read(bitfieldsBuffer);
                Span<byte> data = bitfieldsBuffer;
                this.infoHeader.RedMask = BinaryPrimitives.ReadInt32LittleEndian(data[..4]);
                this.infoHeader.GreenMask = BinaryPrimitives.ReadInt32LittleEndian(data.Slice(4, 4));
                this.infoHeader.BlueMask = BinaryPrimitives.ReadInt32LittleEndian(data.Slice(8, 4));
                this.infoHeader.AlphaMask = BinaryPrimitives.ReadInt32LittleEndian(data.Slice(12, 4));
            }
        }
        else if (headerSize == BmpInfoHeader.AdobeV3Size)
        {
            // == 52 bytes
            infoHeaderType = BmpInfoHeaderType.AdobeVersion3;
            this.infoHeader = BmpInfoHeader.ParseAdobeV3(buffer, withAlpha: false);
        }
        else if (headerSize == BmpInfoHeader.AdobeV3WithAlphaSize)
        {
            // == 56 bytes
            infoHeaderType = BmpInfoHeaderType.AdobeVersion3WithAlpha;
            this.infoHeader = BmpInfoHeader.ParseAdobeV3(buffer, withAlpha: true);
        }
        else if (headerSize == BmpInfoHeader.Os2v2Size)
        {
            // == 64 bytes
            infoHeaderType = BmpInfoHeaderType.Os2Version2;
            this.infoHeader = BmpInfoHeader.ParseOs2Version2(buffer);
        }
        else if (headerSize == BmpInfoHeader.SizeV4)
        {
            // == 108 bytes
            infoHeaderType = BmpInfoHeaderType.WinVersion4;
            this.infoHeader = BmpInfoHeader.ParseV4(buffer);
        }
        else if (headerSize > BmpInfoHeader.SizeV4)
        {
            // > 108 bytes
            infoHeaderType = BmpInfoHeaderType.WinVersion5;
            this.infoHeader = BmpInfoHeader.ParseV5(buffer);
            if (this.infoHeader.ProfileData != 0 && this.infoHeader.ProfileSize != 0)
            {
                // Read color profile.
                long streamPosition = stream.Position;
                byte[] iccProfileData = new byte[this.infoHeader.ProfileSize];
                stream.Position = infoHeaderStart + this.infoHeader.ProfileData;
                stream.Read(iccProfileData);
                this.metadata.IccProfile = new IccProfile(iccProfileData);
                stream.Position = streamPosition;
            }
        }
        else
        {
            BmpThrowHelper.ThrowNotSupportedException($"ImageSharp does not support this BMP file. HeaderSize '{headerSize}'.");
        }

        if (this.infoHeader.XPelsPerMeter > 0 && this.infoHeader.YPelsPerMeter > 0)
        {
            this.metadata.HorizontalResolution = this.infoHeader.XPelsPerMeter;
            this.metadata.VerticalResolution = this.infoHeader.YPelsPerMeter;
        }
        else
        {
            // Convert default metadata values to PPM.
            this.metadata.HorizontalResolution = Math.Round(UnitConverter.InchToMeter(ImageMetadata.DefaultHorizontalResolution));
            this.metadata.VerticalResolution = Math.Round(UnitConverter.InchToMeter(ImageMetadata.DefaultVerticalResolution));
        }

        ushort bitsPerPixel = this.infoHeader.BitsPerPixel;
        this.bmpMetadata = this.metadata.GetBmpMetadata();
        this.bmpMetadata.InfoHeaderType = infoHeaderType;
        this.bmpMetadata.BitsPerPixel = (BmpBitsPerPixel)bitsPerPixel;
    }

    /// <summary>
    /// Reads the <see cref="BmpFileHeader"/> from the stream.
    /// </summary>
    /// <param name="stream">The <see cref="BufferedReadStream"/> containing image data.</param>
    private void ReadFileHeader(BufferedReadStream stream)
    {
        Span<byte> buffer = stackalloc byte[BmpFileHeader.Size];
        stream.Read(buffer, 0, BmpFileHeader.Size);

        short fileTypeMarker = BinaryPrimitives.ReadInt16LittleEndian(buffer);
        switch (fileTypeMarker)
        {
            case BmpConstants.TypeMarkers.Bitmap:
                this.fileMarkerType = BmpFileMarkerType.Bitmap;
                this.fileHeader = BmpFileHeader.Parse(buffer);
                break;
            case BmpConstants.TypeMarkers.BitmapArray:
                this.fileMarkerType = BmpFileMarkerType.BitmapArray;

                // Because we only decode the first bitmap in the array, the array header will be ignored.
                // The bitmap file header of the first image follows the array header.
                stream.Read(buffer, 0, BmpFileHeader.Size);
                this.fileHeader = BmpFileHeader.Parse(buffer);
                if (this.fileHeader.Type != BmpConstants.TypeMarkers.Bitmap)
                {
                    BmpThrowHelper.ThrowNotSupportedException($"Unsupported bitmap file inside a BitmapArray file. File header bitmap type marker '{this.fileHeader.Type}'.");
                }

                break;

            default:
                BmpThrowHelper.ThrowNotSupportedException($"ImageSharp does not support this BMP file. File header bitmap type marker '{fileTypeMarker}'.");
                break;
        }
    }

    /// <summary>
    /// Reads the <see cref="BmpFileHeader"/> and <see cref="BmpInfoHeader"/> from the stream and sets the corresponding fields.
    /// </summary>
    /// <param name="stream">The input stream.</param>
    /// <param name="inverted">Whether the image orientation is inverted.</param>
    /// <param name="palette">The color palette.</param>
    /// <returns>Bytes per color palette entry. Usually 4 bytes, but in case of Windows 2.x bitmaps or OS/2 1.x bitmaps
    /// the bytes per color palette entry's can be 3 bytes instead of 4.</returns>
    [MemberNotNull(nameof(metadata))]
    [MemberNotNull(nameof(bmpMetadata))]
    private int ReadImageHeaders(BufferedReadStream stream, out bool inverted, out byte[] palette)
    {
        this.ReadFileHeader(stream);
        this.ReadInfoHeader(stream);

        // see http://www.drdobbs.com/architecture-and-design/the-bmp-file-format-part-1/184409517
        // If the height is negative, then this is a Windows bitmap whose origin
        // is the upper-left corner and not the lower-left. The inverted flag
        // indicates a lower-left origin.Our code will be outputting an
        // upper-left origin pixel array.
        inverted = false;
        if (this.infoHeader.Height < 0)
        {
            inverted = true;
            this.infoHeader.Height = -this.infoHeader.Height;
        }

        int bytesPerColorMapEntry = 4;
        int colorMapSizeBytes = -1;
        if (this.infoHeader.ClrUsed == 0)
        {
            if (this.infoHeader.BitsPerPixel is 1 or 2 or 4 or 8)
            {
                switch (this.fileMarkerType)
                {
                    case BmpFileMarkerType.Bitmap:
                        colorMapSizeBytes = this.fileHeader.Offset - BmpFileHeader.Size - this.infoHeader.HeaderSize;
                        int colorCountForBitDepth = ColorNumerics.GetColorCountForBitDepth(this.infoHeader.BitsPerPixel);
                        bytesPerColorMapEntry = colorMapSizeBytes / colorCountForBitDepth;

                        // Edge case for less-than-full-sized palette: bytesPerColorMapEntry should be at least 3.
                        bytesPerColorMapEntry = Math.Max(bytesPerColorMapEntry, 3);

                        break;
                    case BmpFileMarkerType.BitmapArray:
                    case BmpFileMarkerType.ColorIcon:
                    case BmpFileMarkerType.ColorPointer:
                    case BmpFileMarkerType.Icon:
                    case BmpFileMarkerType.Pointer:
                        // OS/2 bitmaps always have 3 colors per color palette entry.
                        bytesPerColorMapEntry = 3;
                        colorMapSizeBytes = ColorNumerics.GetColorCountForBitDepth(this.infoHeader.BitsPerPixel) * bytesPerColorMapEntry;
                        break;
                }
            }
        }
        else
        {
            colorMapSizeBytes = this.infoHeader.ClrUsed * bytesPerColorMapEntry;
        }

        palette = Array.Empty<byte>();

        if (colorMapSizeBytes > 0)
        {
            // Usually the color palette is 1024 byte (256 colors * 4), but the documentation does not mention a size limit.
            // Make sure, that we will not read pass the bitmap offset (starting position of image data).
            if (stream.Position > this.fileHeader.Offset - colorMapSizeBytes)
            {
                BmpThrowHelper.ThrowInvalidImageContentException(
                    $"Reading the color map would read beyond the bitmap offset. Either the color map size of '{colorMapSizeBytes}' is invalid or the bitmap offset.");
            }

            palette = new byte[colorMapSizeBytes];

            if (stream.Read(palette, 0, colorMapSizeBytes) == 0)
            {
                BmpThrowHelper.ThrowInvalidImageContentException("Could not read enough data for the palette!");
            }
        }

        int skipAmount = this.fileHeader.Offset - (int)stream.Position;
        if ((skipAmount + (int)stream.Position) > stream.Length)
        {
            BmpThrowHelper.ThrowInvalidImageContentException("Invalid file header offset found. Offset is greater than the stream length.");
        }

        if (skipAmount > 0)
        {
            stream.Skip(skipAmount);
        }

        return bytesPerColorMapEntry;
    }
}<|MERGE_RESOLUTION|>--- conflicted
+++ resolved
@@ -114,15 +114,8 @@
     /// <inheritdoc />
     public DecoderOptions Options { get; }
 
-<<<<<<< HEAD
-        /// <summary>
-        /// Gets the dimensions of the image.
-        /// </summary>
-        public Size Dimensions => new(this.infoHeader.Width, this.infoHeader.Height);
-=======
     /// <inheritdoc />
     public Size Dimensions => new(this.infoHeader.Width, this.infoHeader.Height);
->>>>>>> db491349
 
     /// <inheritdoc />
     public Image<TPixel> Decode<TPixel>(BufferedReadStream stream, CancellationToken cancellationToken)
