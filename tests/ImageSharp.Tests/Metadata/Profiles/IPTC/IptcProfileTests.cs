// Copyright (c) Six Labors.
// Licensed under the Six Labors Split License.

using System;
using System.Collections.Generic;
using System.IO;
using System.Linq;
using SixLabors.ImageSharp.Formats.Jpeg;
using SixLabors.ImageSharp.Formats.Tiff;
using SixLabors.ImageSharp.Metadata.Profiles.Iptc;
using SixLabors.ImageSharp.PixelFormats;
using Xunit;

namespace SixLabors.ImageSharp.Tests.Metadata.Profiles.IPTC
{
    public class IptcProfileTests
    {
<<<<<<< HEAD
        private static JpegDecoder JpegDecoder => new();

        private static TiffDecoder TiffDecoder => new();
=======
        private static JpegDecoder JpegDecoder => new() { IgnoreMetadata = false };

        private static TiffDecoder TiffDecoder => new() { IgnoreMetadata = false };
>>>>>>> f456ba01

        public static IEnumerable<object[]> AllIptcTags()
        {
            foreach (object tag in Enum.GetValues(typeof(IptcTag)))
            {
                yield return new object[] { tag };
            }
        }

        [Fact]
        public void IptcProfile_WithUtf8Data_WritesEnvelopeRecord_Works()
        {
            // arrange
            var profile = new IptcProfile();
            profile.SetValue(IptcTag.City, "ESPAÑA");
            profile.UpdateData();
            byte[] expectedEnvelopeData = { 28, 1, 90, 0, 3, 27, 37, 71 };

            // act
            byte[] profileBytes = profile.Data;

            // assert
            Assert.True(profileBytes.AsSpan(0, 8).SequenceEqual(expectedEnvelopeData));
        }

        [Theory]
        [MemberData(nameof(AllIptcTags))]
        public void IptcProfile_SetValue_WithStrictEnabled_Works(IptcTag tag)
        {
            // arrange
            var profile = new IptcProfile();
            string value = new('s', tag.MaxLength() + 1);
            int expectedLength = tag.MaxLength();

            // act
            profile.SetValue(tag, value);

            // assert
            IptcValue actual = profile.GetValues(tag).First();
            Assert.Equal(expectedLength, actual.Value.Length);
        }

        [Theory]
        [MemberData(nameof(AllIptcTags))]
        public void IptcProfile_SetValue_WithStrictDisabled_Works(IptcTag tag)
        {
            // arrange
            var profile = new IptcProfile();
            string value = new('s', tag.MaxLength() + 1);
            int expectedLength = value.Length;

            // act
            profile.SetValue(tag, value, false);

            // assert
            IptcValue actual = profile.GetValues(tag).First();
            Assert.Equal(expectedLength, actual.Value.Length);
        }

        [Theory]
        [InlineData(IptcTag.DigitalCreationDate)]
        [InlineData(IptcTag.ExpirationDate)]
        [InlineData(IptcTag.CreatedDate)]
        [InlineData(IptcTag.ReferenceDate)]
        [InlineData(IptcTag.ReleaseDate)]
        public void IptcProfile_SetDateValue_Works(IptcTag tag)
        {
            // arrange
            var profile = new IptcProfile();
            var datetime = new DateTimeOffset(new DateTime(1994, 3, 17));

            // act
            profile.SetDateTimeValue(tag, datetime);

            // assert
            IptcValue actual = profile.GetValues(tag).First();
            Assert.Equal("19940317", actual.Value);
        }

        [Theory]
        [InlineData(IptcTag.CreatedTime)]
        [InlineData(IptcTag.DigitalCreationTime)]
        [InlineData(IptcTag.ExpirationTime)]
        [InlineData(IptcTag.ReleaseTime)]
        public void IptcProfile_SetTimeValue_Works(IptcTag tag)
        {
            // arrange
            var profile = new IptcProfile();
            var dateTimeUtc = new DateTime(1994, 3, 17, 14, 15, 16, DateTimeKind.Utc);
            DateTimeOffset dateTimeOffset = new DateTimeOffset(dateTimeUtc).ToOffset(TimeSpan.FromHours(2));

            // act
            profile.SetDateTimeValue(tag, dateTimeOffset);

            // assert
            IptcValue actual = profile.GetValues(tag).First();
            Assert.Equal("161516+0200", actual.Value);
        }

        [Theory]
        [WithFile(TestImages.Jpeg.Baseline.Iptc, PixelTypes.Rgba32)]
        public void ReadIptcMetadata_FromJpg_Works<TPixel>(TestImageProvider<TPixel> provider)
            where TPixel : unmanaged, IPixel<TPixel>
        {
            using (Image<TPixel> image = provider.GetImage(JpegDecoder))
            {
                Assert.NotNull(image.Metadata.IptcProfile);
                var iptcValues = image.Metadata.IptcProfile.Values.ToList();
                IptcProfileContainsExpectedValues(iptcValues);
            }
        }

        [Theory]
        [WithFile(TestImages.Tiff.IptcData, PixelTypes.Rgba32)]
        public void ReadIptcMetadata_FromTiff_Works<TPixel>(TestImageProvider<TPixel> provider)
            where TPixel : unmanaged, IPixel<TPixel>
        {
            using (Image<TPixel> image = provider.GetImage(TiffDecoder))
            {
                IptcProfile iptc = image.Frames.RootFrame.Metadata.IptcProfile;
                Assert.NotNull(iptc);
                var iptcValues = iptc.Values.ToList();
                IptcProfileContainsExpectedValues(iptcValues);
            }
        }

        private static void IptcProfileContainsExpectedValues(List<IptcValue> iptcValues)
        {
            ContainsIptcValue(iptcValues, IptcTag.Caption, "description");
            ContainsIptcValue(iptcValues, IptcTag.CaptionWriter, "description writer");
            ContainsIptcValue(iptcValues, IptcTag.Headline, "headline");
            ContainsIptcValue(iptcValues, IptcTag.SpecialInstructions, "special instructions");
            ContainsIptcValue(iptcValues, IptcTag.Byline, "author");
            ContainsIptcValue(iptcValues, IptcTag.BylineTitle, "author title");
            ContainsIptcValue(iptcValues, IptcTag.Credit, "credits");
            ContainsIptcValue(iptcValues, IptcTag.Source, "source");
            ContainsIptcValue(iptcValues, IptcTag.Name, "title");
            ContainsIptcValue(iptcValues, IptcTag.CreatedDate, "20200414");
            ContainsIptcValue(iptcValues, IptcTag.City, "city");
            ContainsIptcValue(iptcValues, IptcTag.SubLocation, "sublocation");
            ContainsIptcValue(iptcValues, IptcTag.ProvinceState, "province-state");
            ContainsIptcValue(iptcValues, IptcTag.Country, "country");
            ContainsIptcValue(iptcValues, IptcTag.Category, "category");
            ContainsIptcValue(iptcValues, IptcTag.Urgency, "1");
            ContainsIptcValue(iptcValues, IptcTag.Keywords, "keywords");
            ContainsIptcValue(iptcValues, IptcTag.CopyrightNotice, "copyright");
        }

        [Theory]
        [WithFile(TestImages.Jpeg.Baseline.App13WithEmptyIptc, PixelTypes.Rgba32)]
        public void ReadApp13_WithEmptyIptc_Works<TPixel>(TestImageProvider<TPixel> provider)
            where TPixel : unmanaged, IPixel<TPixel>
        {
            using Image<TPixel> image = provider.GetImage(JpegDecoder);
            Assert.Null(image.Metadata.IptcProfile);
        }

        [Fact]
        public void IptcProfile_ToAndFromByteArray_Works()
        {
            // arrange
            var profile = new IptcProfile();
            const string expectedCaptionWriter = "unittest";
            const string expectedCaption = "test";
            profile.SetValue(IptcTag.CaptionWriter, expectedCaptionWriter);
            profile.SetValue(IptcTag.Caption, expectedCaption);

            // act
            profile.UpdateData();
            byte[] profileBytes = profile.Data;
            var profileFromBytes = new IptcProfile(profileBytes);

            // assert
            var iptcValues = profileFromBytes.Values.ToList();
            ContainsIptcValue(iptcValues, IptcTag.CaptionWriter, expectedCaptionWriter);
            ContainsIptcValue(iptcValues, IptcTag.Caption, expectedCaption);
        }

        [Fact]
        public void IptcProfile_CloneIsDeep()
        {
            // arrange
            var profile = new IptcProfile();
            const string captionWriter = "unittest";
            const string caption = "test";
            profile.SetValue(IptcTag.CaptionWriter, captionWriter);
            profile.SetValue(IptcTag.Caption, caption);

            // act
            IptcProfile clone = profile.DeepClone();
            clone.SetValue(IptcTag.Caption, "changed");

            // assert
            Assert.Equal(2, clone.Values.Count());
            var cloneValues = clone.Values.ToList();
            ContainsIptcValue(cloneValues, IptcTag.CaptionWriter, captionWriter);
            ContainsIptcValue(cloneValues, IptcTag.Caption, "changed");
            ContainsIptcValue(profile.Values.ToList(), IptcTag.Caption, caption);
        }

        [Fact]
        public void IptcValue_CloneIsDeep()
        {
            // arrange
            var iptcValue = new IptcValue(IptcTag.Caption, System.Text.Encoding.UTF8, "test", true);

            // act
            IptcValue clone = iptcValue.DeepClone();
            clone.Value = "changed";

            // assert
            Assert.NotEqual(iptcValue.Value, clone.Value);
        }

        [Fact]
        public void WritingImage_PreservesIptcProfile()
        {
            // arrange
            var image = new Image<Rgba32>(1, 1);
            image.Metadata.IptcProfile = new IptcProfile();
            const string expectedCaptionWriter = "unittest";
            const string expectedCaption = "test";
            image.Metadata.IptcProfile.SetValue(IptcTag.CaptionWriter, expectedCaptionWriter);
            image.Metadata.IptcProfile.SetValue(IptcTag.Caption, expectedCaption);

            // act
            using Image<Rgba32> reloadedImage = WriteAndReadJpeg(image);

            // assert
            IptcProfile actual = reloadedImage.Metadata.IptcProfile;
            Assert.NotNull(actual);
            var iptcValues = actual.Values.ToList();
            ContainsIptcValue(iptcValues, IptcTag.CaptionWriter, expectedCaptionWriter);
            ContainsIptcValue(iptcValues, IptcTag.Caption, expectedCaption);
        }

        [Theory]
        [InlineData(IptcTag.ObjectAttribute)]
        [InlineData(IptcTag.SubjectReference)]
        [InlineData(IptcTag.SupplementalCategories)]
        [InlineData(IptcTag.Keywords)]
        [InlineData(IptcTag.LocationCode)]
        [InlineData(IptcTag.LocationName)]
        [InlineData(IptcTag.ReferenceService)]
        [InlineData(IptcTag.ReferenceDate)]
        [InlineData(IptcTag.ReferenceNumber)]
        [InlineData(IptcTag.Byline)]
        [InlineData(IptcTag.BylineTitle)]
        [InlineData(IptcTag.Contact)]
        [InlineData(IptcTag.LocalCaption)]
        [InlineData(IptcTag.CaptionWriter)]
        public void IptcProfile_AddRepeatable_Works(IptcTag tag)
        {
            // arrange
            var profile = new IptcProfile();
            const string expectedValue1 = "test";
            const string expectedValue2 = "another one";
            profile.SetValue(tag, expectedValue1, false);

            // act
            profile.SetValue(tag, expectedValue2, false);

            // assert
            var values = profile.Values.ToList();
            Assert.Equal(2, values.Count);
            ContainsIptcValue(values, tag, expectedValue1);
            ContainsIptcValue(values, tag, expectedValue2);
        }

        [Theory]
        [InlineData(IptcTag.RecordVersion)]
        [InlineData(IptcTag.ObjectType)]
        [InlineData(IptcTag.Name)]
        [InlineData(IptcTag.EditStatus)]
        [InlineData(IptcTag.EditorialUpdate)]
        [InlineData(IptcTag.Urgency)]
        [InlineData(IptcTag.Category)]
        [InlineData(IptcTag.FixtureIdentifier)]
        [InlineData(IptcTag.ReleaseDate)]
        [InlineData(IptcTag.ReleaseTime)]
        [InlineData(IptcTag.ExpirationDate)]
        [InlineData(IptcTag.ExpirationTime)]
        [InlineData(IptcTag.SpecialInstructions)]
        [InlineData(IptcTag.ActionAdvised)]
        [InlineData(IptcTag.CreatedDate)]
        [InlineData(IptcTag.CreatedTime)]
        [InlineData(IptcTag.DigitalCreationDate)]
        [InlineData(IptcTag.DigitalCreationTime)]
        [InlineData(IptcTag.OriginatingProgram)]
        [InlineData(IptcTag.ProgramVersion)]
        [InlineData(IptcTag.ObjectCycle)]
        [InlineData(IptcTag.City)]
        [InlineData(IptcTag.SubLocation)]
        [InlineData(IptcTag.ProvinceState)]
        [InlineData(IptcTag.CountryCode)]
        [InlineData(IptcTag.Country)]
        [InlineData(IptcTag.OriginalTransmissionReference)]
        [InlineData(IptcTag.Headline)]
        [InlineData(IptcTag.Credit)]
        [InlineData(IptcTag.CopyrightNotice)]
        [InlineData(IptcTag.Caption)]
        [InlineData(IptcTag.ImageType)]
        [InlineData(IptcTag.ImageOrientation)]
        public void IptcProfile_AddNoneRepeatable_DoesOverrideOldValue(IptcTag tag)
        {
            // arrange
            var profile = new IptcProfile();
            const string expectedValue = "another one";
            profile.SetValue(tag, "test", false);

            // act
            profile.SetValue(tag, expectedValue, false);

            // assert
            var values = profile.Values.ToList();
            Assert.Equal(1, values.Count);
            ContainsIptcValue(values, tag, expectedValue);
        }

        [Fact]
        public void IptcProfile_RemoveByTag_RemovesAllEntrys()
        {
            // arrange
            var profile = new IptcProfile();
            profile.SetValue(IptcTag.Byline, "test");
            profile.SetValue(IptcTag.Byline, "test2");

            // act
            bool result = profile.RemoveValue(IptcTag.Byline);

            // assert
            Assert.True(result, "removed result should be true");
            Assert.Empty(profile.Values);
        }

        [Fact]
        public void IptcProfile_RemoveByTagAndValue_Works()
        {
            // arrange
            var profile = new IptcProfile();
            profile.SetValue(IptcTag.Byline, "test");
            profile.SetValue(IptcTag.Byline, "test2");

            // act
            bool result = profile.RemoveValue(IptcTag.Byline, "test2");

            // assert
            Assert.True(result, "removed result should be true");
            ContainsIptcValue(profile.Values.ToList(), IptcTag.Byline, "test");
        }

        [Fact]
        public void IptcProfile_GetValue_RetrievesAllEntries()
        {
            // arrange
            var profile = new IptcProfile();
            profile.SetValue(IptcTag.Byline, "test");
            profile.SetValue(IptcTag.Byline, "test2");
            profile.SetValue(IptcTag.Caption, "test");

            // act
            List<IptcValue> result = profile.GetValues(IptcTag.Byline);

            // assert
            Assert.NotNull(result);
            Assert.Equal(2, result.Count);
        }

        private static void ContainsIptcValue(List<IptcValue> values, IptcTag tag, string value)
        {
            Assert.True(values.Any(val => val.Tag == tag), $"Missing iptc tag {tag}");
            Assert.True(values.Contains(new IptcValue(tag, System.Text.Encoding.UTF8.GetBytes(value), false)), $"expected iptc value '{value}' was not found for tag '{tag}'");
        }

        private static Image<Rgba32> WriteAndReadJpeg(Image<Rgba32> image)
        {
            using (var memStream = new MemoryStream())
            {
                image.SaveAsJpeg(memStream);
                image.Dispose();

                memStream.Position = 0;
                return Image.Load<Rgba32>(memStream);
            }
        }
    }
}<|MERGE_RESOLUTION|>--- conflicted
+++ resolved
@@ -15,15 +15,9 @@
 {
     public class IptcProfileTests
     {
-<<<<<<< HEAD
         private static JpegDecoder JpegDecoder => new();
 
         private static TiffDecoder TiffDecoder => new();
-=======
-        private static JpegDecoder JpegDecoder => new() { IgnoreMetadata = false };
-
-        private static TiffDecoder TiffDecoder => new() { IgnoreMetadata = false };
->>>>>>> f456ba01
 
         public static IEnumerable<object[]> AllIptcTags()
         {
