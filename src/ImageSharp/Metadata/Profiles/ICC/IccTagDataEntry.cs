--- conflicted
+++ resolved
@@ -40,15 +40,8 @@
     public IccProfileTag TagSignature { get; set; }
 
     /// <inheritdoc/>
-<<<<<<< HEAD
-    public override bool Equals(object obj)
+    public override bool Equals(object? obj)
         => obj is IccTagDataEntry entry && this.Equals(entry);
-=======
-    public override bool Equals(object? obj)
-    {
-        return obj is IccTagDataEntry entry && this.Equals(entry);
-    }
->>>>>>> df13097b
 
     /// <inheritdoc/>
     public virtual bool Equals(IccTagDataEntry? other)
