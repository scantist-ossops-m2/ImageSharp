﻿// --------------------------------------------------------------------------------------------------------------------
// <copyright file="Saturation.cs" company="James South">
//   Copyright (c) James South.
//   Licensed under the Apache License, Version 2.0.
// </copyright>
// <summary>
//   Encapsulates methods to change the saturation component of the image.
// </summary>
// --------------------------------------------------------------------------------------------------------------------

namespace ImageProcessor.Processors
{
    using System;
    using System.Collections.Generic;
    using System.Drawing;
    using System.Drawing.Imaging;

    using ImageProcessor.Common.Exceptions;

    /// <summary>
    /// Encapsulates methods to change the saturation component of the image.
    /// </summary>
    /// <remarks>
    /// <see href="http://www.bobpowell.net/imagesaturation.htm"/> 
    /// </remarks>
    public class Saturation : IGraphicsProcessor
    {
        /// <summary>
<<<<<<< HEAD
        /// Initializes a new instance of the <see cref="Saturation"/> class.
=======
        /// The regular expression to search strings for.
        /// <see href="http://stackoverflow.com/a/6400969/427899"/> 
>>>>>>> b0c8a1b3
        /// </summary>
        public Saturation()
        {
            this.Settings = new Dictionary<string, string>();
        }

        /// <summary>
        /// Gets or sets DynamicParameter.
        /// </summary>
        public dynamic DynamicParameter
        {
            get;
            set;
        }

        /// <summary>
        /// Gets or sets any additional settings required by the processor.
        /// </summary>
        public Dictionary<string, string> Settings
        {
            get;
            set;
        }

        /// <summary>
        /// Processes the image.
        /// </summary>
        /// <param name="factory">
        /// The current instance of the <see cref="T:ImageProcessor.ImageFactory"/> class containing
        /// the image to process.
        /// </param>
        /// <returns>
        /// The processed image from the current instance of the <see cref="T:ImageProcessor.ImageFactory"/> class.
        /// </returns>
        public Image ProcessImage(ImageFactory factory)
        {
            Bitmap newImage = null;
            Image image = factory.Image;

            try
            {
                float saturationFactor = (float)this.DynamicParameter / 100;

                // Stop at -1 to prevent inversion.
                saturationFactor++;

                // The matrix is set up to "shear" the colour space using the following set of values.  
                // Note that each colour component has an effective luminance which contributes to the
                // overall brightness of the pixel.
                float saturationComplement = 1.0f - saturationFactor;
                float saturationComplementR = 0.3086f * saturationComplement;
                float saturationComplementG = 0.6094f * saturationComplement;
                float saturationComplementB = 0.0820f * saturationComplement;

                newImage = new Bitmap(image.Width, image.Height, PixelFormat.Format32bppPArgb);

                ColorMatrix colorMatrix =
                    new ColorMatrix(
                        new[]
                            {
                                new[]
                                    {
                                        saturationComplementR + saturationFactor, saturationComplementR,
                                        saturationComplementR, 0, 0
                                    },
                                new[]
                                    {
                                        saturationComplementG, saturationComplementG + saturationFactor,
                                        saturationComplementG, 0, 0
                                    },
                                new[]
                                    {
                                        saturationComplementB, saturationComplementB,
                                        saturationComplementB + saturationFactor, 0, 0
                                    },
                                new float[] { 0, 0, 0, 1, 0 },
                                new float[] { 0, 0, 0, 0, 1 }
                            });

                using (Graphics graphics = Graphics.FromImage(newImage))
                {
                    using (ImageAttributes imageAttributes = new ImageAttributes())
                    {
                        imageAttributes.SetColorMatrix(colorMatrix);

                        graphics.DrawImage(
                            image,
                            new Rectangle(0, 0, image.Width, image.Height),
                            0,
                            0,
                            image.Width,
                            image.Height,
                            GraphicsUnit.Pixel,
                            imageAttributes);

                        image.Dispose();
                        image = newImage;
                    }
                }
            }
            catch (Exception ex)
            {
                if (newImage != null)
                {
                    newImage.Dispose();
                }

                throw new ImageProcessingException("Error processing image with " + this.GetType().Name, ex);
            }

            return image;
        }
    }
}<|MERGE_RESOLUTION|>--- conflicted
+++ resolved
@@ -26,12 +26,7 @@
     public class Saturation : IGraphicsProcessor
     {
         /// <summary>
-<<<<<<< HEAD
         /// Initializes a new instance of the <see cref="Saturation"/> class.
-=======
-        /// The regular expression to search strings for.
-        /// <see href="http://stackoverflow.com/a/6400969/427899"/> 
->>>>>>> b0c8a1b3
         /// </summary>
         public Saturation()
         {
