// Copyright (c) Six Labors and contributors.
// Licensed under the Apache License, Version 2.0.

using System;
using System.Runtime.CompilerServices;
using SixLabors.ImageSharp.Advanced;
using SixLabors.ImageSharp.Memory;
using SixLabors.ImageSharp.PixelFormats;

namespace SixLabors.ImageSharp.Processing.Processors.Transforms
{
    /// <summary>
    /// Implements resizing of images using various resamplers.
    /// </summary>
    /// <typeparam name="TPixel">The pixel format.</typeparam>
<<<<<<< HEAD
    internal class ResizeProcessor<TPixel> : TransformProcessor<TPixel>
        where TPixel : unmanaged, IPixel<TPixel>
=======
    internal partial class ResizeProcessor<TPixel> : TransformProcessor<TPixel>, IResamplingTransformImageProcessor<TPixel>
        where TPixel : struct, IPixel<TPixel>
>>>>>>> 9f59241a
    {
        private readonly int destinationWidth;
        private readonly int destinationHeight;
        private readonly IResampler resampler;
        private readonly Rectangle destinationRectangle;
        private readonly bool compand;
        private Image<TPixel> destination;

        public ResizeProcessor(Configuration configuration, ResizeProcessor definition, Image<TPixel> source, Rectangle sourceRectangle)
            : base(configuration, source, sourceRectangle)
        {
            this.destinationWidth = definition.DestinationWidth;
            this.destinationHeight = definition.DestinationHeight;
            this.destinationRectangle = definition.DestinationRectangle;
            this.resampler = definition.Sampler;
            this.compand = definition.Compand;
        }

        /// <inheritdoc/>
        protected override Size GetDestinationSize() => new Size(this.destinationWidth, this.destinationHeight);

        /// <inheritdoc/>
        protected override void BeforeImageApply(Image<TPixel> destination)
        {
            this.destination = destination;
            this.resampler.ApplyTransform(this);

            base.BeforeImageApply(destination);
        }

        /// <inheritdoc/>
        protected override void OnFrameApply(ImageFrame<TPixel> source, ImageFrame<TPixel> destination)
        {
            // Everything happens in BeforeImageApply.
        }

        public void ApplyTransform<TResampler>(in TResampler sampler)
            where TResampler : struct, IResampler
        {
            Configuration configuration = this.Configuration;
            Image<TPixel> source = this.Source;
            Image<TPixel> destination = this.destination;
            Rectangle sourceRectangle = this.SourceRectangle;
            Rectangle destinationRectangle = this.destinationRectangle;
            bool compand = this.compand;

            // Handle resize dimensions identical to the original
            if (source.Width == destination.Width
                && source.Height == destination.Height
                && sourceRectangle == destinationRectangle)
            {
                for (int i = 0; i < source.Frames.Count; i++)
                {
                    ImageFrame<TPixel> sourceFrame = source.Frames[i];
                    ImageFrame<TPixel> destinationFrame = destination.Frames[i];

                    // The cloned will be blank here copy all the pixel data over
                    sourceFrame.GetPixelMemoryGroup().CopyTo(destinationFrame.GetPixelMemoryGroup());
                }

                return;
            }

            var interest = Rectangle.Intersect(destinationRectangle, destination.Bounds());

            if (sampler is NearestNeighborResampler)
            {
                for (int i = 0; i < source.Frames.Count; i++)
                {
                    ImageFrame<TPixel> sourceFrame = source.Frames[i];
                    ImageFrame<TPixel> destinationFrame = destination.Frames[i];

                    ApplyNNResizeFrameTransform(
                        configuration,
                        sourceFrame,
                        destinationFrame,
                        sourceRectangle,
                        destinationRectangle,
                        interest);
                }

                return;
            }

            // Since all image frame dimensions have to be the same we can calculate
            // the kernel maps and reuse for all frames.
            MemoryAllocator allocator = configuration.MemoryAllocator;
            using var horizontalKernelMap = ResizeKernelMap.Calculate(
                in sampler,
                destinationRectangle.Width,
                sourceRectangle.Width,
                allocator);

            using var verticalKernelMap = ResizeKernelMap.Calculate(
                in sampler,
                destinationRectangle.Height,
                sourceRectangle.Height,
                allocator);

            for (int i = 0; i < source.Frames.Count; i++)
            {
                ImageFrame<TPixel> sourceFrame = source.Frames[i];
                ImageFrame<TPixel> destinationFrame = destination.Frames[i];

                ApplyResizeFrameTransform(
                    configuration,
                    sourceFrame,
                    destinationFrame,
                    horizontalKernelMap,
                    verticalKernelMap,
                    sourceRectangle,
                    destinationRectangle,
                    interest,
                    compand);
            }
        }

        private static void ApplyNNResizeFrameTransform(
            Configuration configuration,
            ImageFrame<TPixel> source,
            ImageFrame<TPixel> destination,
            Rectangle sourceRectangle,
            Rectangle destinationRectangle,
            Rectangle interest)
        {
            // Scaling factors
            float widthFactor = sourceRectangle.Width / (float)destinationRectangle.Width;
            float heightFactor = sourceRectangle.Height / (float)destinationRectangle.Height;

            var operation = new NNRowIntervalOperation(
                sourceRectangle,
                destinationRectangle,
                widthFactor,
                heightFactor,
                source,
                destination);

            ParallelRowIterator.IterateRows(
                configuration,
                interest,
                in operation);
        }

        private static void ApplyResizeFrameTransform(
            Configuration configuration,
            ImageFrame<TPixel> source,
            ImageFrame<TPixel> destination,
            ResizeKernelMap horizontalKernelMap,
            ResizeKernelMap verticalKernelMap,
            Rectangle sourceRectangle,
            Rectangle destinationRectangle,
            Rectangle interest,
            bool compand)
        {
            PixelConversionModifiers conversionModifiers =
                PixelConversionModifiers.Premultiply.ApplyCompanding(compand);

            BufferArea<TPixel> sourceArea = source.PixelBuffer.GetArea(sourceRectangle);

            // To reintroduce parallel processing, we would launch multiple workers
            // for different row intervals of the image.
            using (var worker = new ResizeWorker<TPixel>(
                configuration,
                sourceArea,
                conversionModifiers,
                horizontalKernelMap,
                verticalKernelMap,
                destination.Width,
                interest,
                destinationRectangle.Location))
            {
                worker.Initialize();

                var workingInterval = new RowInterval(interest.Top, interest.Bottom);
                worker.FillDestinationPixels(workingInterval, destination.PixelBuffer);
            }
        }

        private readonly struct NNRowIntervalOperation : IRowIntervalOperation
        {
            private readonly Rectangle sourceBounds;
            private readonly Rectangle destinationBounds;
            private readonly float widthFactor;
            private readonly float heightFactor;
            private readonly ImageFrame<TPixel> source;
            private readonly ImageFrame<TPixel> destination;

            [MethodImpl(InliningOptions.ShortMethod)]
            public NNRowIntervalOperation(
                Rectangle sourceBounds,
                Rectangle destinationBounds,
                float widthFactor,
                float heightFactor,
                ImageFrame<TPixel> source,
                ImageFrame<TPixel> destination)
            {
                this.sourceBounds = sourceBounds;
                this.destinationBounds = destinationBounds;
                this.widthFactor = widthFactor;
                this.heightFactor = heightFactor;
                this.source = source;
                this.destination = destination;
            }

            [MethodImpl(InliningOptions.ShortMethod)]
            public void Invoke(in RowInterval rows)
            {
                int sourceX = this.sourceBounds.X;
                int sourceY = this.sourceBounds.Y;
                int destX = this.destinationBounds.X;
                int destY = this.destinationBounds.Y;
                int destLeft = this.destinationBounds.Left;
                int destRight = this.destinationBounds.Right;

                for (int y = rows.Min; y < rows.Max; y++)
                {
                    // Y coordinates of source points
                    Span<TPixel> sourceRow = this.source.GetPixelRowSpan((int)(((y - destY) * this.heightFactor) + sourceY));
                    Span<TPixel> targetRow = this.destination.GetPixelRowSpan(y);

                    for (int x = destLeft; x < destRight; x++)
                    {
                        // X coordinates of source points
                        targetRow[x] = sourceRow[(int)(((x - destX) * this.widthFactor) + sourceX)];
                    }
                }
            }
        }
    }
}<|MERGE_RESOLUTION|>--- conflicted
+++ resolved
@@ -13,13 +13,8 @@
     /// Implements resizing of images using various resamplers.
     /// </summary>
     /// <typeparam name="TPixel">The pixel format.</typeparam>
-<<<<<<< HEAD
     internal class ResizeProcessor<TPixel> : TransformProcessor<TPixel>
         where TPixel : unmanaged, IPixel<TPixel>
-=======
-    internal partial class ResizeProcessor<TPixel> : TransformProcessor<TPixel>, IResamplingTransformImageProcessor<TPixel>
-        where TPixel : struct, IPixel<TPixel>
->>>>>>> 9f59241a
     {
         private readonly int destinationWidth;
         private readonly int destinationHeight;
