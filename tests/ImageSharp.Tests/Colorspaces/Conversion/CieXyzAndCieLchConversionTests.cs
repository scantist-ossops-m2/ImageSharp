--- conflicted
+++ resolved
@@ -9,6 +9,7 @@
 /// <summary>
 /// Tests <see cref="CieXyz"/>-<see cref="CieLch"/> conversions.
 /// </summary>
+[Trait("Color", "Conversion")]
 public class CieXyzAndCieLchConversionTests
 {
     private static readonly ApproximateColorSpaceComparer ColorSpaceComparer = new ApproximateColorSpaceComparer(.0002F);
@@ -17,14 +18,9 @@
     /// <summary>
     /// Tests conversion from <see cref="CieXyz"/> to <see cref="CieLch"/>.
     /// </summary>
-<<<<<<< HEAD
-    [Trait("Color", "Conversion")]
-    public class CieXyzAndCieLchConversionTests
-=======
     [Theory]
     [InlineData(0.360555, 0.936901, 0.1001514, 97.50815, 155.8035, 139.323)]
     public void Convert_CieXyz_to_CieLch(float x, float y, float yl, float l, float c, float h)
->>>>>>> 5834c39c
     {
         // Arrange
         var input = new CieXyz(x, y, yl);
