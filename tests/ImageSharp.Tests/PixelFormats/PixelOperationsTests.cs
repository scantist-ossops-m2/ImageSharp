﻿// Copyright (c) Six Labors and contributors.
// Licensed under the Apache License, Version 2.0.

using System;
using System.Buffers;
using System.Numerics;
using System.Runtime.CompilerServices;
using System.Runtime.InteropServices;
using SixLabors.ImageSharp.Memory;
using SixLabors.ImageSharp.PixelFormats;
using Xunit;
using Xunit.Abstractions;

namespace SixLabors.ImageSharp.Tests.PixelFormats
{
<<<<<<< HEAD
    public class PixelOperationsTests
    {
        public class Argb32OperationsTests : PixelOperationsTests<Argb32>
        {
            public Argb32OperationsTests(ITestOutputHelper output)
=======
    public partial class PixelOperationsTests
    {
        public class Rgba32 : PixelOperationsTests<ImageSharp.PixelFormats.Rgba32>
        {
            public const string SkipProfilingBenchmarks =
#if true
                "Profiling benchmark - enable manually!";
#else
                null;
#endif

            public Rgba32(ITestOutputHelper output)
>>>>>>> 1ec9f41e
                : base(output)
            {
            }

<<<<<<< HEAD
            // For 4.6 test runner MemberData does not work without redeclaring the public field in the 
            // derived test class:
            // TODO: Can this not be delared in the parent class?
            public static new TheoryData<int> ArraySizesData => new TheoryData<int> { 7, 16, 1111 };

            [Fact]
            public void IsSpecialImplementation() => Assert.IsType<Argb32.PixelOperations>(PixelOperations<Argb32>.Instance);
        }

        public class Bgr24OperationsTests : PixelOperationsTests<Bgr24>
        {
            public Bgr24OperationsTests(ITestOutputHelper output)
                : base(output)
            {
            }

            public static new TheoryData<int> ArraySizesData => new TheoryData<int> { 7, 16, 1111 };

            [Fact]
            public void IsSpecialImplementation() => Assert.IsType<Bgr24.PixelOperations>(PixelOperations<Bgr24>.Instance);
        }

        public class Bgra32OperationsTests : PixelOperationsTests<Bgra32>
        {
            public Bgra32OperationsTests(ITestOutputHelper output)
                : base(output)
            {
            }

            public static new TheoryData<int> ArraySizesData => new TheoryData<int> { 7, 16, 1111 };

            [Fact]
            public void IsSpecialImplementation() => Assert.IsType<Bgra32.PixelOperations>(PixelOperations<Bgra32>.Instance);
        }

        public class Gray8OperationsTests : PixelOperationsTests<Gray8>
        {
            public Gray8OperationsTests(ITestOutputHelper output)
                : base(output)
            {
            }

            public static new TheoryData<int> ArraySizesData => new TheoryData<int> { 7, 16, 1111 };

            [Fact]
            public void IsSpecialImplementation() => Assert.IsType<Gray8.PixelOperations>(PixelOperations<Gray8>.Instance);

            [Theory]
            [MemberData(nameof(ArraySizesData))]
            public void PackFromGray8Bytes(int count)
            {
                byte[] source = CreateByteTestData(count);
                var expected = new Gray8[count];

                for (int i = 0; i < count; i++)
                {
                    expected[i].PackFromGray8(new Gray8(source[i]));
                }

                TestOperation(
                    source,
                    expected,
                    (s, d) => Operations.PackFromGray8Bytes(s, d.GetSpan(), count)
                );
            }

            [Theory]
            [MemberData(nameof(ArraySizesData))]
            public void ToGray8Bytes(int count)
            {
                Gray8[] source = CreatePixelTestData(count);
                byte[] expected = new byte[count];
                var gray = default(Gray8);

                for (int i = 0; i < count; i++)
                {
                    gray.PackFromScaledVector4(source[i].ToScaledVector4());
                    expected[i] = gray.PackedValue;
                }

                TestOperation(
                    source,
                    expected,
                    (s, d) => Operations.ToGray8Bytes(s, d.GetSpan(), count)
                );
            }

            [Theory]
            [MemberData(nameof(ArraySizesData))]
            public void PackFromGray16Bytes(int count)
            {
                byte[] source = CreateByteTestData(count * 2);
                Span<byte> sourceSpan = source.AsSpan();
                var expected = new Gray8[count];

                for (int i = 0; i < count; i++)
                {
                    int i2 = i * 2;
                    expected[i].PackFromGray16(MemoryMarshal.Cast<byte, Gray16>(sourceSpan.Slice(i2, 2))[0]);
                }

                TestOperation(
                    source,
                    expected,
                    (s, d) => Operations.PackFromGray16Bytes(s, d.GetSpan(), count)
                );
            }

            [Theory]
            [MemberData(nameof(ArraySizesData))]
            public void ToGray16Bytes(int count)
            {
                Gray8[] source = CreatePixelTestData(count);
                byte[] expected = new byte[count * 2];
                Gray16 gray = default;

                for (int i = 0; i < count; i++)
                {
                    int i2 = i * 2;
                    gray.PackFromScaledVector4(source[i].ToScaledVector4());
                    OctetBytes bytes = Unsafe.As<Gray16, OctetBytes>(ref gray);
                    expected[i2] = bytes[0];
                    expected[i2 + 1] = bytes[1];
                }

                TestOperation(
                    source,
                    expected,
                    (s, d) => Operations.ToGray16Bytes(s, d.GetSpan(), count)
                );
            }
        }

        public class Gray16OperationsTests : PixelOperationsTests<Gray16>
        {
            public Gray16OperationsTests(ITestOutputHelper output)
                : base(output)
            {
            }

            public static new TheoryData<int> ArraySizesData => new TheoryData<int> { 7, 16, 1111 };

            [Fact]
            public void IsSpecialImplementation() => Assert.IsType<Gray16.PixelOperations>(PixelOperations<Gray16>.Instance);

            [Theory]
            [MemberData(nameof(ArraySizesData))]
            public void PackFromGray8Bytes(int count)
            {
                byte[] source = CreateByteTestData(count);
                var expected = new Gray16[count];

                for (int i = 0; i < count; i++)
                {
                    expected[i].PackFromGray8(new Gray8(source[i]));
                }

                TestOperation(
                    source,
                    expected,
                    (s, d) => Operations.PackFromGray8Bytes(s, d.GetSpan(), count)
                );
            }

            [Theory]
            [MemberData(nameof(ArraySizesData))]
            public void ToGray8Bytes(int count)
            {
                Gray16[] source = CreatePixelTestData(count);
                byte[] expected = new byte[count];
                var gray = default(Gray8);

                for (int i = 0; i < count; i++)
                {
                    gray.PackFromScaledVector4(source[i].ToScaledVector4());
                    expected[i] = gray.PackedValue;
                }

                TestOperation(
                    source,
                    expected,
                    (s, d) => Operations.ToGray8Bytes(s, d.GetSpan(), count)
                );
            }

            [Theory]
            [MemberData(nameof(ArraySizesData))]
            public void PackFromGray16Bytes(int count)
            {
                byte[] source = CreateByteTestData(count * 2);
                Span<byte> sourceSpan = source.AsSpan();
                var expected = new Gray16[count];

                for (int i = 0; i < count; i++)
                {
                    int i2 = i * 2;
                    expected[i].PackFromGray16(MemoryMarshal.Cast<byte, Gray16>(sourceSpan.Slice(i2, 2))[0]);
                }

                TestOperation(
                    source,
                    expected,
                    (s, d) => Operations.PackFromGray16Bytes(s, d.GetSpan(), count)
                );
            }

            [Theory]
            [MemberData(nameof(ArraySizesData))]
            public void ToGray16Bytes(int count)
            {
                Gray16[] source = CreatePixelTestData(count);
                byte[] expected = new byte[count * 2];
                Gray16 gray = default;

                for (int i = 0; i < count; i++)
                {
                    int i2 = i * 2;
                    gray.PackFromScaledVector4(source[i].ToScaledVector4());
                    OctetBytes bytes = Unsafe.As<Gray16, OctetBytes>(ref gray);
                    expected[i2] = bytes[0];
                    expected[i2 + 1] = bytes[1];
                }

                TestOperation(
                    source,
                    expected,
                    (s, d) => Operations.ToGray16Bytes(s, d.GetSpan(), count)
                );
            }
        }

        public class Rgba32OperationsTests : PixelOperationsTests<Rgba32>
        {
            public Rgba32OperationsTests(ITestOutputHelper output)
                : base(output)
            {
            }

            public static new TheoryData<int> ArraySizesData => new TheoryData<int> { 7, 16, 1111 };

            [Fact]
            public void IsSpecialImplementation() => Assert.IsType<Rgba32.PixelOperations>(PixelOperations<Rgba32>.Instance);

            [Fact]
            public void ToVector4SimdAligned()
            {
                if (!Vector.IsHardwareAccelerated)
                {
                    return;
                }

                Rgba32[] source = CreatePixelTestData(64);
                Vector4[] expected = CreateExpectedVector4Data(source);

                TestOperation(
                    source,
                    expected,
                    (s, d) => Rgba32.PixelOperations.ToVector4SimdAligned(s, d.GetSpan(), 64)
                );
            }

            // [Fact] // Profiling benchmark - enable manually!
#pragma warning disable xUnit1013 // Public method should be marked as test
            public void Benchmark_ToVector4()
#pragma warning restore xUnit1013 // Public method should be marked as test
            {
                const int times = 200000;
                const int count = 1024;

                using (IMemoryOwner<Rgba32> source = Configuration.Default.MemoryAllocator.Allocate<Rgba32>(count))
=======
            [Fact]
            public void IsSpecialImplementation()
            {
                Assert.IsType<ImageSharp.PixelFormats.Rgba32.PixelOperations>(PixelOperations<ImageSharp.PixelFormats.Rgba32>.Instance);
            }

            [Fact(Skip = SkipProfilingBenchmarks)]
            public void Benchmark_ToVector4()
            {
                int times = 200000;
                int count = 1024;

                using (IMemoryOwner<ImageSharp.PixelFormats.Rgba32> source = Configuration.Default.MemoryAllocator.Allocate<ImageSharp.PixelFormats.Rgba32>(count))
>>>>>>> 1ec9f41e
                using (IMemoryOwner<Vector4> dest = Configuration.Default.MemoryAllocator.Allocate<Vector4>(count))
                {
                    this.Measure(
                        times,
<<<<<<< HEAD
                        () => PixelOperations<Rgba32>.Instance.ToVector4(source.GetSpan(), dest.GetSpan(), count));
                }
            }
        }

        public class Rgb48OperationsTests : PixelOperationsTests<Rgb48>
        {
            public Rgb48OperationsTests(ITestOutputHelper output)
                : base(output)
            {
            }

            public static new TheoryData<int> ArraySizesData => new TheoryData<int> { 7, 16, 1111 };

            [Fact]
            public void IsSpecialImplementation() => Assert.IsType<Rgb48.PixelOperations>(PixelOperations<Rgb48>.Instance);
=======
                        () =>
                            {
                                PixelOperations<ImageSharp.PixelFormats.Rgba32>.Instance.ToVector4(source.GetSpan(), dest.GetSpan(), count);
                            });
                }
            }
        }

        public class Argb32 : PixelOperationsTests<ImageSharp.PixelFormats.Argb32>
        {
            public Argb32(ITestOutputHelper output)
                : base(output)
            {
            }
        }

        [Theory]
        [WithBlankImages(1, 1, PixelTypes.All)]
        public void GetGlobalInstance<TPixel>(TestImageProvider<TPixel> dummy)
            where TPixel : struct, IPixel<TPixel>
        {
            Assert.NotNull(PixelOperations<TPixel>.Instance);
>>>>>>> 1ec9f41e
        }

        public class Rgba64OperationsTests : PixelOperationsTests<Rgba64>
        {
            public Rgba64OperationsTests(ITestOutputHelper output)
                : base(output)
            {
            }

            public static new TheoryData<int> ArraySizesData => new TheoryData<int> { 7, 16, 1111 };

            [Fact]
            public void IsSpecialImplementation() => Assert.IsType<Rgba64.PixelOperations>(PixelOperations<Rgba64>.Instance);
        }

        public class RgbaVectorOperationsTests : PixelOperationsTests<RgbaVector>
        {
            public RgbaVectorOperationsTests(ITestOutputHelper output)
                : base(output)
            {
            }

            public static new TheoryData<int> ArraySizesData => new TheoryData<int> { 7, 16, 1111 };

            [Fact]
            public void IsSpecialImplementation() => Assert.IsType<RgbaVector.PixelOperations>(PixelOperations<RgbaVector>.Instance);
        }

        [Theory]
        [WithBlankImages(1, 1, PixelTypes.All)]
        public void GetGlobalInstance<TPixel>(TestImageProvider<TPixel> _)
            where TPixel : struct, IPixel<TPixel> => Assert.NotNull(PixelOperations<TPixel>.Instance);

        [Fact]
        public void IsOpaqueColor()
        {
<<<<<<< HEAD
            Assert.True(new GraphicsOptions(true).IsOpaqueColorWithoutBlending(Rgba32.Red));
            Assert.False(new GraphicsOptions(true, 0.5f).IsOpaqueColorWithoutBlending(Rgba32.Red));
            Assert.False(new GraphicsOptions(true).IsOpaqueColorWithoutBlending(Rgba32.Transparent));
            Assert.False(new GraphicsOptions(true, PixelColorBlendingMode.Lighten, 1).IsOpaqueColorWithoutBlending(Rgba32.Red));
            Assert.False(new GraphicsOptions(true, PixelColorBlendingMode.Normal, PixelAlphaCompositionMode.DestOver, 1).IsOpaqueColorWithoutBlending(Rgba32.Red));
=======
            Assert.True(new GraphicsOptions(true).IsOpaqueColorWithoutBlending(ImageSharp.PixelFormats.Rgba32.Red));

            Assert.False(new GraphicsOptions(true, 0.5f).IsOpaqueColorWithoutBlending(ImageSharp.PixelFormats.Rgba32.Red));
            Assert.False(new GraphicsOptions(true).IsOpaqueColorWithoutBlending(ImageSharp.PixelFormats.Rgba32.Transparent));
            Assert.False(new GraphicsOptions(true, PixelColorBlendingMode.Lighten, 1).IsOpaqueColorWithoutBlending(ImageSharp.PixelFormats.Rgba32.Red));
            Assert.False(new GraphicsOptions(true, PixelColorBlendingMode.Normal,PixelAlphaCompositionMode.DestOver, 1).IsOpaqueColorWithoutBlending(ImageSharp.PixelFormats.Rgba32.Red));
>>>>>>> 1ec9f41e
        }
    }

    public abstract class PixelOperationsTests<TPixel> : MeasureFixture
        where TPixel : struct, IPixel<TPixel>
    {
        protected PixelOperationsTests(ITestOutputHelper output)
            : base(output)
        {
        }

<<<<<<< HEAD
        public static TheoryData<int> ArraySizesData => new TheoryData<int> { 7, 16, 1111 };

        internal static PixelOperations<TPixel> Operations => PixelOperations<TPixel>.Instance;
=======
        public static TheoryData<int> ArraySizesData => new TheoryData<int> { 0, 1, 2, 7, 16, 512, 513, 514, 515, 516, 517, 518, 519, 520, 521, 522, 523, 524, 525, 526, 527, 528, 1111 };

        private static PixelOperations<TPixel> Operations => PixelOperations<TPixel>.Instance;
>>>>>>> 1ec9f41e

        internal static TPixel[] CreateExpectedPixelData(Vector4[] source)
        {
            var expected = new TPixel[source.Length];

            for (int i = 0; i < expected.Length; i++)
            {
                expected[i].PackFromVector4(source[i]);
            }
            return expected;
        }

        internal static TPixel[] CreateScaledExpectedPixelData(Vector4[] source)
        {
            var expected = new TPixel[source.Length];

            for (int i = 0; i < expected.Length; i++)
            {
                expected[i].PackFromScaledVector4(source[i]);
            }
            return expected;
        }

        [Theory]
        [MemberData(nameof(ArraySizesData))]
        public void PackFromVector4(int count)
        {
            Vector4[] source = CreateVector4TestData(count);
            TPixel[] expected = CreateExpectedPixelData(source);

            TestOperation(
                source,
                expected,
                (s, d) => Operations.PackFromVector4(s, d.GetSpan(), count)
            );
        }

        [Theory]
        [MemberData(nameof(ArraySizesData))]
        public void PackFromScaledVector4(int count)
        {
            Vector4[] source = CreateVector4TestData(count);
            TPixel[] expected = CreateScaledExpectedPixelData(source);

            TestOperation(
                source,
                expected,
                (s, d) => Operations.PackFromScaledVector4(s, d.GetSpan(), count)
            );
        }

        internal static Vector4[] CreateExpectedVector4Data(TPixel[] source)
        {
            var expected = new Vector4[source.Length];

            for (int i = 0; i < expected.Length; i++)
            {
                expected[i] = source[i].ToVector4();
            }
            return expected;
        }

        internal static Vector4[] CreateExpectedScaledVector4Data(TPixel[] source)
        {
            var expected = new Vector4[source.Length];

            for (int i = 0; i < expected.Length; i++)
            {
                expected[i] = source[i].ToScaledVector4();
            }
            return expected;
        }

        [Theory]
        [MemberData(nameof(ArraySizesData))]
        public void ToVector4(int count)
        {
            TPixel[] source = CreatePixelTestData(count);
            Vector4[] expected = CreateExpectedVector4Data(source);

            TestOperation(
                source,
                expected,
                (s, d) => Operations.ToVector4(s, d.GetSpan(), count)
            );
        }

        [Theory]
        [MemberData(nameof(ArraySizesData))]
        public void ToScaledVector4(int count)
        {
            TPixel[] source = CreateScaledPixelTestData(count);
            Vector4[] expected = CreateExpectedScaledVector4Data(source);

            TestOperation(
                source,
                expected,
                (s, d) => Operations.ToScaledVector4(s, d.GetSpan(), count)
            );
        }

        [Theory]
        [MemberData(nameof(ArraySizesData))]
<<<<<<< HEAD
        public void PackFromArgb32Bytes(int count)
        {
            byte[] source = CreateByteTestData(count * 4);
=======
        public void PackFromRgb24Bytes(int count)
        {
            byte[] source = CreateByteTestData(count * 3);
>>>>>>> 1ec9f41e
            var expected = new TPixel[count];

            for (int i = 0; i < count; i++)
            {
<<<<<<< HEAD
                int i4 = i * 4;

                expected[i].PackFromArgb32(new Argb32(source[i4 + 1], source[i4 + 2], source[i4 + 3], source[i4 + 0]));
=======
                int i3 = i * 3;

                expected[i].PackFromRgba32(new Rgba32(source[i3 + 0], source[i3 + 1], source[i3 + 2], 255));
>>>>>>> 1ec9f41e
            }

            TestOperation(
                source,
                expected,
<<<<<<< HEAD
                (s, d) => Operations.PackFromArgb32Bytes(s, d.GetSpan(), count)
=======
                (s, d) => Operations.PackFromRgb24Bytes(s, d.GetSpan(), count)
>>>>>>> 1ec9f41e
            );
        }

        [Theory]
        [MemberData(nameof(ArraySizesData))]
<<<<<<< HEAD
        public void ToArgb32Bytes(int count)
        {
            TPixel[] source = CreatePixelTestData(count);
            byte[] expected = new byte[count * 4];
            var argb = default(Argb32);

            for (int i = 0; i < count; i++)
            {
                int i4 = i * 4;
                argb.PackFromScaledVector4(source[i].ToScaledVector4());

                expected[i4] = argb.A;
                expected[i4 + 1] = argb.R;
                expected[i4 + 2] = argb.G;
                expected[i4 + 3] = argb.B;
=======
        public void ToRgb24Bytes(int count)
        {
            TPixel[] source = CreatePixelTestData(count);
            byte[] expected = new byte[count * 3];
            var rgb = default(Rgb24);

            for (int i = 0; i < count; i++)
            {
                int i3 = i * 3;
                source[i].ToRgb24(ref rgb);
                expected[i3] = rgb.R;
                expected[i3 + 1] = rgb.G;
                expected[i3 + 2] = rgb.B;
>>>>>>> 1ec9f41e
            }

            TestOperation(
                source,
                expected,
<<<<<<< HEAD
                (s, d) => Operations.ToArgb32Bytes(s, d.GetSpan(), count)
=======
                (s, d) => Operations.ToRgb24Bytes(s, d.GetSpan(), count)
>>>>>>> 1ec9f41e
            );
        }

        [Theory]
        [MemberData(nameof(ArraySizesData))]
<<<<<<< HEAD
        public void PackFromBgr24Bytes(int count)
        {
            byte[] source = CreateByteTestData(count * 3);
=======
        public void PackFromRgba32Bytes(int count)
        {
            byte[] source = CreateByteTestData(count * 4);
>>>>>>> 1ec9f41e
            var expected = new TPixel[count];

            for (int i = 0; i < count; i++)
            {
<<<<<<< HEAD
                int i3 = i * 3;

                expected[i].PackFromBgr24(new Bgr24(source[i3 + 2], source[i3 + 1], source[i3]));
=======
                int i4 = i * 4;

                expected[i].PackFromRgba32(new Rgba32(source[i4 + 0], source[i4 + 1], source[i4 + 2], source[i4 + 3]));
>>>>>>> 1ec9f41e
            }

            TestOperation(
                source,
                expected,
<<<<<<< HEAD
                (s, d) => Operations.PackFromBgr24Bytes(s, d.GetSpan(), count)
=======
                (s, d) => Operations.PackFromRgba32Bytes(s, d.GetSpan(), count)
>>>>>>> 1ec9f41e
            );
        }

        [Theory]
        [MemberData(nameof(ArraySizesData))]
<<<<<<< HEAD
        public void ToBgr24Bytes(int count)
        {
            TPixel[] source = CreatePixelTestData(count);
            byte[] expected = new byte[count * 3];
            var bgr = default(Bgr24);

            for (int i = 0; i < count; i++)
            {
                int i3 = i * 3;
                bgr.PackFromScaledVector4(source[i].ToScaledVector4());
                expected[i3] = bgr.B;
                expected[i3 + 1] = bgr.G;
                expected[i3 + 2] = bgr.R;
=======
        public void ToRgba32Bytes(int count)
        {
            TPixel[] source = CreatePixelTestData(count);
            byte[] expected = new byte[count * 4];
            var rgba = default(Rgba32);

            for (int i = 0; i < count; i++)
            {
                int i4 = i * 4;
                source[i].ToRgba32(ref rgba);
                expected[i4] = rgba.R;
                expected[i4 + 1] = rgba.G;
                expected[i4 + 2] = rgba.B;
                expected[i4 + 3] = rgba.A;
>>>>>>> 1ec9f41e
            }

            TestOperation(
                source,
                expected,
<<<<<<< HEAD
                (s, d) => Operations.ToBgr24Bytes(s, d.GetSpan(), count)
=======
                (s, d) => Operations.ToRgba32Bytes(s, d.GetSpan(), count)
>>>>>>> 1ec9f41e
            );
        }

        [Theory]
        [MemberData(nameof(ArraySizesData))]
<<<<<<< HEAD
        public void PackFromBgra32Bytes(int count)
        {
            byte[] source = CreateByteTestData(count * 4);
            var expected = new TPixel[count];

            for (int i = 0; i < count; i++)
            {
                int i4 = i * 4;

                expected[i].PackFromBgra32(new Bgra32(source[i4 + 2], source[i4 + 1], source[i4 + 0], source[i4 + 3]));
=======
        public void PackFromRgb48Bytes(int count)
        {
            byte[] source = CreateByteTestData(count * 6);
            Span<byte> sourceSpan = source.AsSpan();
            var expected = new TPixel[count];

            var rgba64 = new Rgba64(0, 0, 0, 65535);
            for (int i = 0; i < count; i++)
            {
                int i6 = i * 6;
                rgba64.Rgb = MemoryMarshal.Cast<byte, Rgb48>(sourceSpan.Slice(i6, 6))[0];
                expected[i].PackFromRgba64(rgba64);
>>>>>>> 1ec9f41e
            }

            TestOperation(
                source,
                expected,
<<<<<<< HEAD
                (s, d) => Operations.PackFromBgra32Bytes(s, d.GetSpan(), count)
=======
                (s, d) => Operations.PackFromRgb48Bytes(s, d.GetSpan(), count)
>>>>>>> 1ec9f41e
            );
        }

        [Theory]
        [MemberData(nameof(ArraySizesData))]
<<<<<<< HEAD
        public void ToBgra32Bytes(int count)
        {
            TPixel[] source = CreatePixelTestData(count);
            byte[] expected = new byte[count * 4];
            var bgra = default(Bgra32);

            for (int i = 0; i < count; i++)
            {
                int i4 = i * 4;
                bgra.PackFromScaledVector4(source[i].ToScaledVector4());
                expected[i4] = bgra.B;
                expected[i4 + 1] = bgra.G;
                expected[i4 + 2] = bgra.R;
                expected[i4 + 3] = bgra.A;
=======
        public void ToRgb48Bytes(int count)
        {
            TPixel[] source = CreatePixelTestData(count);
            byte[] expected = new byte[count * 6];
            Rgb48 rgb = default;

            for (int i = 0; i < count; i++)
            {
                int i6 = i * 6;
                source[i].ToRgb48(ref rgb);
                Rgba64Bytes rgb48Bytes = Unsafe.As<Rgb48, Rgba64Bytes>(ref rgb);
                expected[i6] = rgb48Bytes[0];
                expected[i6 + 1] = rgb48Bytes[1];
                expected[i6 + 2] = rgb48Bytes[2];
                expected[i6 + 3] = rgb48Bytes[3];
                expected[i6 + 4] = rgb48Bytes[4];
                expected[i6 + 5] = rgb48Bytes[5];
>>>>>>> 1ec9f41e
            }

            TestOperation(
                source,
                expected,
<<<<<<< HEAD
                (s, d) => Operations.ToBgra32Bytes(s, d.GetSpan(), count)
=======
                (s, d) => Operations.ToRgb48Bytes(s, d.GetSpan(), count)
>>>>>>> 1ec9f41e
            );
        }

        [Theory]
        [MemberData(nameof(ArraySizesData))]
<<<<<<< HEAD
        public void PackFromRgb24Bytes(int count)
        {
            byte[] source = CreateByteTestData(count * 3);
=======
        public void PackFromRgba64Bytes(int count)
        {
            byte[] source = CreateByteTestData(count * 8);
            Span<byte> sourceSpan = source.AsSpan();
>>>>>>> 1ec9f41e
            var expected = new TPixel[count];

            for (int i = 0; i < count; i++)
            {
<<<<<<< HEAD
                int i3 = i * 3;

                expected[i].PackFromRgb24(new Rgb24(source[i3 + 0], source[i3 + 1], source[i3 + 2]));
=======
                int i8 = i * 8;
                expected[i].PackFromRgba64(MemoryMarshal.Cast<byte, Rgba64>(sourceSpan.Slice(i8, 8))[0]);
>>>>>>> 1ec9f41e
            }

            TestOperation(
                source,
                expected,
<<<<<<< HEAD
                (s, d) => Operations.PackFromRgb24Bytes(s, d.GetSpan(), count)
=======
                (s, d) => Operations.PackFromRgba64Bytes(s, d.GetSpan(), count)
>>>>>>> 1ec9f41e
            );
        }

        [Theory]
        [MemberData(nameof(ArraySizesData))]
<<<<<<< HEAD
        public void ToRgb24Bytes(int count)
        {
            TPixel[] source = CreatePixelTestData(count);
            byte[] expected = new byte[count * 3];
            var rgb = default(Rgb24);

            for (int i = 0; i < count; i++)
            {
                int i3 = i * 3;
                rgb.PackFromScaledVector4(source[i].ToScaledVector4());
                expected[i3] = rgb.R;
                expected[i3 + 1] = rgb.G;
                expected[i3 + 2] = rgb.B;
=======
        public void ToRgba64Bytes(int count)
        {
            TPixel[] source = CreatePixelTestData(count);
            byte[] expected = new byte[count * 8];
            Rgba64 rgba = default;

            for (int i = 0; i < count; i++)
            {
                int i8 = i * 8;
                source[i].ToRgba64(ref rgba);
                Rgba64Bytes rgba64Bytes = Unsafe.As<Rgba64, Rgba64Bytes>(ref rgba);
                expected[i8] = rgba64Bytes[0];
                expected[i8 + 1] = rgba64Bytes[1];
                expected[i8 + 2] = rgba64Bytes[2];
                expected[i8 + 3] = rgba64Bytes[3];
                expected[i8 + 4] = rgba64Bytes[4];
                expected[i8 + 5] = rgba64Bytes[5];
                expected[i8 + 6] = rgba64Bytes[6];
                expected[i8 + 7] = rgba64Bytes[7];
>>>>>>> 1ec9f41e
            }

            TestOperation(
                source,
                expected,
<<<<<<< HEAD
                (s, d) => Operations.ToRgb24Bytes(s, d.GetSpan(), count)
=======
                (s, d) => Operations.ToRgba64Bytes(s, d.GetSpan(), count)
>>>>>>> 1ec9f41e
            );
        }

        [Theory]
        [MemberData(nameof(ArraySizesData))]
<<<<<<< HEAD
        public void PackFromRgba32Bytes(int count)
        {
            byte[] source = CreateByteTestData(count * 4);
=======
        public void PackFromBgr24Bytes(int count)
        {
            byte[] source = CreateByteTestData(count * 3);
>>>>>>> 1ec9f41e
            var expected = new TPixel[count];

            for (int i = 0; i < count; i++)
            {
<<<<<<< HEAD
                int i4 = i * 4;

                expected[i].PackFromRgba32(new Rgba32(source[i4 + 0], source[i4 + 1], source[i4 + 2], source[i4 + 3]));
=======
                int i3 = i * 3;

                expected[i].PackFromRgba32(new Rgba32(source[i3 + 2], source[i3 + 1], source[i3 + 0], 255));
>>>>>>> 1ec9f41e
            }

            TestOperation(
                source,
                expected,
<<<<<<< HEAD
                (s, d) => Operations.PackFromRgba32Bytes(s, d.GetSpan(), count)
=======
                (s, d) => Operations.PackFromBgr24Bytes(s, d.GetSpan(), count)
>>>>>>> 1ec9f41e
            );
        }

        [Theory]
        [MemberData(nameof(ArraySizesData))]
<<<<<<< HEAD
        public void ToRgba32Bytes(int count)
        {
            TPixel[] source = CreatePixelTestData(count);
            byte[] expected = new byte[count * 4];
            var rgba = default(Rgba32);

            for (int i = 0; i < count; i++)
            {
                int i4 = i * 4;
                rgba.PackFromScaledVector4(source[i].ToScaledVector4());
                expected[i4] = rgba.R;
                expected[i4 + 1] = rgba.G;
                expected[i4 + 2] = rgba.B;
                expected[i4 + 3] = rgba.A;
=======
        public void ToBgr24Bytes(int count)
        {
            TPixel[] source = CreatePixelTestData(count);
            byte[] expected = new byte[count * 3];
            var bgr = default(Bgr24);

            for (int i = 0; i < count; i++)
            {
                int i3 = i * 3;
                source[i].ToBgr24(ref bgr);
                expected[i3] = bgr.B;
                expected[i3 + 1] = bgr.G;
                expected[i3 + 2] = bgr.R;
>>>>>>> 1ec9f41e
            }

            TestOperation(
                source,
                expected,
<<<<<<< HEAD
                (s, d) => Operations.ToRgba32Bytes(s, d.GetSpan(), count)
=======
                (s, d) => Operations.ToBgr24Bytes(s, d.GetSpan(), count)
>>>>>>> 1ec9f41e
            );
        }

        [Theory]
        [MemberData(nameof(ArraySizesData))]
<<<<<<< HEAD
        public void PackFromRgb48Bytes(int count)
        {
            byte[] source = CreateByteTestData(count * 6);
            Span<byte> sourceSpan = source.AsSpan();
=======
        public void PackFromBgra32Bytes(int count)
        {
            byte[] source = CreateByteTestData(count * 4);
>>>>>>> 1ec9f41e
            var expected = new TPixel[count];

            for (int i = 0; i < count; i++)
            {
<<<<<<< HEAD
                int i6 = i * 6;
                expected[i].PackFromRgb48(MemoryMarshal.Cast<byte, Rgb48>(sourceSpan.Slice(i6, 6))[0]);
=======
                int i4 = i * 4;

                expected[i].PackFromRgba32(new Rgba32(source[i4 + 2], source[i4 + 1], source[i4 + 0], source[i4 + 3]));
>>>>>>> 1ec9f41e
            }

            TestOperation(
                source,
                expected,
<<<<<<< HEAD
                (s, d) => Operations.PackFromRgb48Bytes(s, d.GetSpan(), count)
=======
                (s, d) => Operations.PackFromBgra32Bytes(s, d.GetSpan(), count)
>>>>>>> 1ec9f41e
            );
        }

        [Theory]
        [MemberData(nameof(ArraySizesData))]
<<<<<<< HEAD
        public void ToRgb48Bytes(int count)
        {
            TPixel[] source = CreatePixelTestData(count);
            byte[] expected = new byte[count * 6];
            Rgb48 rgb = default;

            for (int i = 0; i < count; i++)
            {
                int i6 = i * 6;
                rgb.PackFromScaledVector4(source[i].ToScaledVector4());
                OctetBytes rgb48Bytes = Unsafe.As<Rgb48, OctetBytes>(ref rgb);
                expected[i6] = rgb48Bytes[0];
                expected[i6 + 1] = rgb48Bytes[1];
                expected[i6 + 2] = rgb48Bytes[2];
                expected[i6 + 3] = rgb48Bytes[3];
                expected[i6 + 4] = rgb48Bytes[4];
                expected[i6 + 5] = rgb48Bytes[5];
=======
        public void ToZyxwBytes(int count)
        {
            TPixel[] source = CreatePixelTestData(count);
            byte[] expected = new byte[count * 4];
            var bgra = default(Bgra32);

            for (int i = 0; i < count; i++)
            {
                int i4 = i * 4;
                source[i].ToBgra32(ref bgra);
                expected[i4] = bgra.B;
                expected[i4 + 1] = bgra.G;
                expected[i4 + 2] = bgra.R;
                expected[i4 + 3] = bgra.A;
>>>>>>> 1ec9f41e
            }

            TestOperation(
                source,
                expected,
<<<<<<< HEAD
                (s, d) => Operations.ToRgb48Bytes(s, d.GetSpan(), count)
=======
                (s, d) => Operations.ToBgra32Bytes(s, d.GetSpan(), count)
>>>>>>> 1ec9f41e
            );
        }

        [Theory]
        [MemberData(nameof(ArraySizesData))]
<<<<<<< HEAD
        public void PackFromRgba64Bytes(int count)
        {
            byte[] source = CreateByteTestData(count * 8);
            Span<byte> sourceSpan = source.AsSpan();
=======
        public void PackFromArgb32Bytes(int count)
        {
            byte[] source = CreateByteTestData(count * 4);
>>>>>>> 1ec9f41e
            var expected = new TPixel[count];

            for (int i = 0; i < count; i++)
            {
<<<<<<< HEAD
                int i8 = i * 8;
                expected[i].PackFromRgba64(MemoryMarshal.Cast<byte, Rgba64>(sourceSpan.Slice(i8, 8))[0]);
=======
                int i4 = i * 4;

                expected[i].PackFromRgba32(new Rgba32(source[i4 + 1], source[i4 + 2], source[i4 + 3], source[i4 + 0]));
>>>>>>> 1ec9f41e
            }

            TestOperation(
                source,
                expected,
<<<<<<< HEAD
                (s, d) => Operations.PackFromRgba64Bytes(s, d.GetSpan(), count)
=======
                (s, d) => Operations.PackFromArgb32Bytes(s, d.GetSpan(), count)
>>>>>>> 1ec9f41e
            );
        }

        [Theory]
        [MemberData(nameof(ArraySizesData))]
<<<<<<< HEAD
        public void ToRgba64Bytes(int count)
        {
            TPixel[] source = CreatePixelTestData(count);
            byte[] expected = new byte[count * 8];
            Rgba64 rgba = default;

            for (int i = 0; i < count; i++)
            {
                int i8 = i * 8;
                rgba.PackFromScaledVector4(source[i].ToScaledVector4());
                OctetBytes rgba64Bytes = Unsafe.As<Rgba64, OctetBytes>(ref rgba);
                expected[i8] = rgba64Bytes[0];
                expected[i8 + 1] = rgba64Bytes[1];
                expected[i8 + 2] = rgba64Bytes[2];
                expected[i8 + 3] = rgba64Bytes[3];
                expected[i8 + 4] = rgba64Bytes[4];
                expected[i8 + 5] = rgba64Bytes[5];
                expected[i8 + 6] = rgba64Bytes[6];
                expected[i8 + 7] = rgba64Bytes[7];
=======
        public void ToArgb32Bytes(int count)
        {
            TPixel[] source = CreatePixelTestData(count);
            byte[] expected = new byte[count * 4];
            var argb = default(Argb32);

            for (int i = 0; i < count; i++)
            {
                int i4 = i * 4;
                source[i].ToArgb32(ref argb);
                expected[i4] = argb.A;
                expected[i4 + 1] = argb.R;
                expected[i4 + 2] = argb.G;
                expected[i4 + 3] = argb.B;
>>>>>>> 1ec9f41e
            }

            TestOperation(
                source,
                expected,
<<<<<<< HEAD
                (s, d) => Operations.ToRgba64Bytes(s, d.GetSpan(), count)
            );
        }

=======
                (s, d) => Operations.ToArgb32Bytes(s, d.GetSpan(), count)
            );
        }

        private class TestBuffers<TSource, TDest> : IDisposable
            where TSource : struct
            where TDest : struct
        {
            public TSource[] SourceBuffer { get; }
            public IMemoryOwner<TDest> ActualDestBuffer { get; }
            public TDest[] ExpectedDestBuffer { get; }

            public TestBuffers(TSource[] source, TDest[] expectedDest)
            {
                this.SourceBuffer = source;
                this.ExpectedDestBuffer = expectedDest;
                this.ActualDestBuffer = Configuration.Default.MemoryAllocator.Allocate<TDest>(expectedDest.Length);
            }

            public void Dispose()
            {
                this.ActualDestBuffer.Dispose();
            }

            private const float Tolerance = 0.0001f;

            public void Verify()
            {
                int count = this.ExpectedDestBuffer.Length;

                if (typeof(TDest) == typeof(Vector4))
                {

                    Span<Vector4> expected = MemoryMarshal.Cast<TDest, Vector4>(this.ExpectedDestBuffer.AsSpan());
                    Span<Vector4> actual = MemoryMarshal.Cast<TDest, Vector4>(this.ActualDestBuffer.GetSpan());

                    for (int i = 0; i < count; i++)
                    {
                        // ReSharper disable PossibleNullReferenceException
                        Assert.Equal(expected[i], actual[i], new ApproximateFloatComparer(0.001f));
                        // ReSharper restore PossibleNullReferenceException
                    }
                }
                else
                {
                    Span<TDest> expected = this.ExpectedDestBuffer.AsSpan();
                    Span<TDest> actual = this.ActualDestBuffer.GetSpan();
                    for (int i = 0; i < count; i++)
                    {
                        Assert.Equal(expected[i], actual[i]);
                    }
                }
            }
        }

>>>>>>> 1ec9f41e
        internal static void TestOperation<TSource, TDest>(
            TSource[] source,
            TDest[] expected,
            Action<TSource[], IMemoryOwner<TDest>> action)
            where TSource : struct
            where TDest : struct
        {
            using (var buffers = new TestBuffers<TSource, TDest>(source, expected))
            {
                action(buffers.SourceBuffer, buffers.ActualDestBuffer);
                buffers.Verify();
            }
        }

        internal static Vector4[] CreateVector4TestData(int length)
        {
            var result = new Vector4[length];
            var rnd = new Random(42); // Deterministic random values

            for (int i = 0; i < result.Length; i++)
            {
                result[i] = GetVector(rnd);
            }
            return result;
        }

        internal static TPixel[] CreatePixelTestData(int length)
        {
            var result = new TPixel[length];

            var rnd = new Random(42); // Deterministic random values

            for (int i = 0; i < result.Length; i++)
            {
                Vector4 v = GetVector(rnd);
                result[i].PackFromVector4(v);
            }

            return result;
        }

        internal static TPixel[] CreateScaledPixelTestData(int length)
        {
            var result = new TPixel[length];

            var rnd = new Random(42); // Deterministic random values

            for (int i = 0; i < result.Length; i++)
            {
                Vector4 v = GetVector(rnd);
                result[i].PackFromScaledVector4(v);
            }

            return result;
        }

        internal static byte[] CreateByteTestData(int length)
        {
            byte[] result = new byte[length];
            var rnd = new Random(42); // Deterministic random values

            for (int i = 0; i < result.Length; i++)
            {
                result[i] = (byte)rnd.Next(255);
            }
            return result;
        }

        internal static Vector4 GetVector(Random rnd)
        {
            return new Vector4(
                (float)rnd.NextDouble(),
                (float)rnd.NextDouble(),
                (float)rnd.NextDouble(),
                (float)rnd.NextDouble()
            );
        }

        [StructLayout(LayoutKind.Sequential)]
<<<<<<< HEAD
        internal unsafe struct OctetBytes
=======
        private unsafe struct Rgba64Bytes
>>>>>>> 1ec9f41e
        {
            public fixed byte Data[8];

            public byte this[int idx]
            {
                [MethodImpl(MethodImplOptions.AggressiveInlining)]
                get
                {
<<<<<<< HEAD
                    ref byte self = ref Unsafe.As<OctetBytes, byte>(ref this);
=======
                    ref byte self = ref Unsafe.As<Rgba64Bytes, byte>(ref this);
>>>>>>> 1ec9f41e
                    return Unsafe.Add(ref self, idx);
                }
            }
        }
<<<<<<< HEAD

        private class TestBuffers<TSource, TDest> : IDisposable
            where TSource : struct
            where TDest : struct
        {
            public TSource[] SourceBuffer { get; }
            public IMemoryOwner<TDest> ActualDestBuffer { get; }
            public TDest[] ExpectedDestBuffer { get; }

            public TestBuffers(TSource[] source, TDest[] expectedDest)
            {
                this.SourceBuffer = source;
                this.ExpectedDestBuffer = expectedDest;
                this.ActualDestBuffer = Configuration.Default.MemoryAllocator.Allocate<TDest>(expectedDest.Length);
            }

            public void Dispose() => this.ActualDestBuffer.Dispose();

            public void Verify()
            {
                int count = this.ExpectedDestBuffer.Length;

                if (typeof(TDest) == typeof(Vector4))
                {
                    Span<Vector4> expected = MemoryMarshal.Cast<TDest, Vector4>(this.ExpectedDestBuffer.AsSpan());
                    Span<Vector4> actual = MemoryMarshal.Cast<TDest, Vector4>(this.ActualDestBuffer.GetSpan());

                    var comparer = new ApproximateFloatComparer(0.001f);
                    for (int i = 0; i < count; i++)
                    {
                        // ReSharper disable PossibleNullReferenceException
                        Assert.Equal(expected[i], actual[i], comparer);
                        // ReSharper restore PossibleNullReferenceException
                    }
                }
                else
                {
                    Span<TDest> expected = this.ExpectedDestBuffer.AsSpan();
                    Span<TDest> actual = this.ActualDestBuffer.GetSpan();
                    for (int i = 0; i < count; i++)
                    {
                        Assert.Equal(expected[i], actual[i]);
                    }
                }
            }
        }
=======
>>>>>>> 1ec9f41e
    }
}<|MERGE_RESOLUTION|>--- conflicted
+++ resolved
@@ -13,16 +13,9 @@
 
 namespace SixLabors.ImageSharp.Tests.PixelFormats
 {
-<<<<<<< HEAD
     public class PixelOperationsTests
     {
         public class Argb32OperationsTests : PixelOperationsTests<Argb32>
-        {
-            public Argb32OperationsTests(ITestOutputHelper output)
-=======
-    public partial class PixelOperationsTests
-    {
-        public class Rgba32 : PixelOperationsTests<ImageSharp.PixelFormats.Rgba32>
         {
             public const string SkipProfilingBenchmarks =
 #if true
@@ -31,17 +24,9 @@
                 null;
 #endif
 
-            public Rgba32(ITestOutputHelper output)
->>>>>>> 1ec9f41e
                 : base(output)
             {
             }
-
-<<<<<<< HEAD
-            // For 4.6 test runner MemberData does not work without redeclaring the public field in the 
-            // derived test class:
-            // TODO: Can this not be delared in the parent class?
-            public static new TheoryData<int> ArraySizesData => new TheoryData<int> { 7, 16, 1111 };
 
             [Fact]
             public void IsSpecialImplementation() => Assert.IsType<Argb32.PixelOperations>(PixelOperations<Argb32>.Instance);
@@ -281,53 +266,16 @@
             [Fact]
             public void IsSpecialImplementation() => Assert.IsType<Rgba32.PixelOperations>(PixelOperations<Rgba32>.Instance);
 
-            [Fact]
-            public void ToVector4SimdAligned()
-            {
-                if (!Vector.IsHardwareAccelerated)
-                {
-                    return;
-                }
-
-                Rgba32[] source = CreatePixelTestData(64);
-                Vector4[] expected = CreateExpectedVector4Data(source);
-
-                TestOperation(
-                    source,
-                    expected,
-                    (s, d) => Rgba32.PixelOperations.ToVector4SimdAligned(s, d.GetSpan(), 64)
-                );
-            }
-
-            // [Fact] // Profiling benchmark - enable manually!
-#pragma warning disable xUnit1013 // Public method should be marked as test
             public void Benchmark_ToVector4()
-#pragma warning restore xUnit1013 // Public method should be marked as test
             {
                 const int times = 200000;
                 const int count = 1024;
 
                 using (IMemoryOwner<Rgba32> source = Configuration.Default.MemoryAllocator.Allocate<Rgba32>(count))
-=======
-            [Fact]
-            public void IsSpecialImplementation()
-            {
-                Assert.IsType<ImageSharp.PixelFormats.Rgba32.PixelOperations>(PixelOperations<ImageSharp.PixelFormats.Rgba32>.Instance);
-            }
-
-            [Fact(Skip = SkipProfilingBenchmarks)]
-            public void Benchmark_ToVector4()
-            {
-                int times = 200000;
-                int count = 1024;
-
-                using (IMemoryOwner<ImageSharp.PixelFormats.Rgba32> source = Configuration.Default.MemoryAllocator.Allocate<ImageSharp.PixelFormats.Rgba32>(count))
->>>>>>> 1ec9f41e
                 using (IMemoryOwner<Vector4> dest = Configuration.Default.MemoryAllocator.Allocate<Vector4>(count))
                 {
                     this.Measure(
                         times,
-<<<<<<< HEAD
                         () => PixelOperations<Rgba32>.Instance.ToVector4(source.GetSpan(), dest.GetSpan(), count));
                 }
             }
@@ -344,30 +292,6 @@
 
             [Fact]
             public void IsSpecialImplementation() => Assert.IsType<Rgb48.PixelOperations>(PixelOperations<Rgb48>.Instance);
-=======
-                        () =>
-                            {
-                                PixelOperations<ImageSharp.PixelFormats.Rgba32>.Instance.ToVector4(source.GetSpan(), dest.GetSpan(), count);
-                            });
-                }
-            }
-        }
-
-        public class Argb32 : PixelOperationsTests<ImageSharp.PixelFormats.Argb32>
-        {
-            public Argb32(ITestOutputHelper output)
-                : base(output)
-            {
-            }
-        }
-
-        [Theory]
-        [WithBlankImages(1, 1, PixelTypes.All)]
-        public void GetGlobalInstance<TPixel>(TestImageProvider<TPixel> dummy)
-            where TPixel : struct, IPixel<TPixel>
-        {
-            Assert.NotNull(PixelOperations<TPixel>.Instance);
->>>>>>> 1ec9f41e
         }
 
         public class Rgba64OperationsTests : PixelOperationsTests<Rgba64>
@@ -389,8 +313,6 @@
                 : base(output)
             {
             }
-
-            public static new TheoryData<int> ArraySizesData => new TheoryData<int> { 7, 16, 1111 };
 
             [Fact]
             public void IsSpecialImplementation() => Assert.IsType<RgbaVector.PixelOperations>(PixelOperations<RgbaVector>.Instance);
@@ -404,20 +326,11 @@
         [Fact]
         public void IsOpaqueColor()
         {
-<<<<<<< HEAD
             Assert.True(new GraphicsOptions(true).IsOpaqueColorWithoutBlending(Rgba32.Red));
             Assert.False(new GraphicsOptions(true, 0.5f).IsOpaqueColorWithoutBlending(Rgba32.Red));
             Assert.False(new GraphicsOptions(true).IsOpaqueColorWithoutBlending(Rgba32.Transparent));
             Assert.False(new GraphicsOptions(true, PixelColorBlendingMode.Lighten, 1).IsOpaqueColorWithoutBlending(Rgba32.Red));
             Assert.False(new GraphicsOptions(true, PixelColorBlendingMode.Normal, PixelAlphaCompositionMode.DestOver, 1).IsOpaqueColorWithoutBlending(Rgba32.Red));
-=======
-            Assert.True(new GraphicsOptions(true).IsOpaqueColorWithoutBlending(ImageSharp.PixelFormats.Rgba32.Red));
-
-            Assert.False(new GraphicsOptions(true, 0.5f).IsOpaqueColorWithoutBlending(ImageSharp.PixelFormats.Rgba32.Red));
-            Assert.False(new GraphicsOptions(true).IsOpaqueColorWithoutBlending(ImageSharp.PixelFormats.Rgba32.Transparent));
-            Assert.False(new GraphicsOptions(true, PixelColorBlendingMode.Lighten, 1).IsOpaqueColorWithoutBlending(ImageSharp.PixelFormats.Rgba32.Red));
-            Assert.False(new GraphicsOptions(true, PixelColorBlendingMode.Normal,PixelAlphaCompositionMode.DestOver, 1).IsOpaqueColorWithoutBlending(ImageSharp.PixelFormats.Rgba32.Red));
->>>>>>> 1ec9f41e
         }
     }
 
@@ -429,15 +342,9 @@
         {
         }
 
-<<<<<<< HEAD
-        public static TheoryData<int> ArraySizesData => new TheoryData<int> { 7, 16, 1111 };
+        public static TheoryData<int> ArraySizesData => new TheoryData<int> { 0, 1, 2, 7, 16, 512, 513, 514, 515, 516, 517, 518, 519, 520, 521, 522, 523, 524, 525, 526, 527, 528, 1111 };
 
         internal static PixelOperations<TPixel> Operations => PixelOperations<TPixel>.Instance;
-=======
-        public static TheoryData<int> ArraySizesData => new TheoryData<int> { 0, 1, 2, 7, 16, 512, 513, 514, 515, 516, 517, 518, 519, 520, 521, 522, 523, 524, 525, 526, 527, 528, 1111 };
-
-        private static PixelOperations<TPixel> Operations => PixelOperations<TPixel>.Instance;
->>>>>>> 1ec9f41e
 
         internal static TPixel[] CreateExpectedPixelData(Vector4[] source)
         {
@@ -541,44 +448,27 @@
 
         [Theory]
         [MemberData(nameof(ArraySizesData))]
-<<<<<<< HEAD
         public void PackFromArgb32Bytes(int count)
         {
             byte[] source = CreateByteTestData(count * 4);
-=======
-        public void PackFromRgb24Bytes(int count)
-        {
-            byte[] source = CreateByteTestData(count * 3);
->>>>>>> 1ec9f41e
             var expected = new TPixel[count];
 
             for (int i = 0; i < count; i++)
             {
-<<<<<<< HEAD
                 int i4 = i * 4;
 
                 expected[i].PackFromArgb32(new Argb32(source[i4 + 1], source[i4 + 2], source[i4 + 3], source[i4 + 0]));
-=======
-                int i3 = i * 3;
-
-                expected[i].PackFromRgba32(new Rgba32(source[i3 + 0], source[i3 + 1], source[i3 + 2], 255));
->>>>>>> 1ec9f41e
-            }
-
-            TestOperation(
-                source,
-                expected,
-<<<<<<< HEAD
+            }
+
+            TestOperation(
+                source,
+                expected,
                 (s, d) => Operations.PackFromArgb32Bytes(s, d.GetSpan(), count)
-=======
-                (s, d) => Operations.PackFromRgb24Bytes(s, d.GetSpan(), count)
->>>>>>> 1ec9f41e
-            );
-        }
-
-        [Theory]
-        [MemberData(nameof(ArraySizesData))]
-<<<<<<< HEAD
+            );
+        }
+
+        [Theory]
+        [MemberData(nameof(ArraySizesData))]
         public void ToArgb32Bytes(int count)
         {
             TPixel[] source = CreatePixelTestData(count);
@@ -594,74 +484,38 @@
                 expected[i4 + 1] = argb.R;
                 expected[i4 + 2] = argb.G;
                 expected[i4 + 3] = argb.B;
-=======
-        public void ToRgb24Bytes(int count)
-        {
-            TPixel[] source = CreatePixelTestData(count);
-            byte[] expected = new byte[count * 3];
-            var rgb = default(Rgb24);
+            }
+
+            TestOperation(
+                source,
+                expected,
+                (s, d) => Operations.ToArgb32Bytes(s, d.GetSpan(), count)
+            );
+        }
+
+        [Theory]
+        [MemberData(nameof(ArraySizesData))]
+        public void PackFromBgr24Bytes(int count)
+        {
+            byte[] source = CreateByteTestData(count * 3);
+            var expected = new TPixel[count];
 
             for (int i = 0; i < count; i++)
             {
                 int i3 = i * 3;
-                source[i].ToRgb24(ref rgb);
-                expected[i3] = rgb.R;
-                expected[i3 + 1] = rgb.G;
-                expected[i3 + 2] = rgb.B;
->>>>>>> 1ec9f41e
-            }
-
-            TestOperation(
-                source,
-                expected,
-<<<<<<< HEAD
-                (s, d) => Operations.ToArgb32Bytes(s, d.GetSpan(), count)
-=======
-                (s, d) => Operations.ToRgb24Bytes(s, d.GetSpan(), count)
->>>>>>> 1ec9f41e
-            );
-        }
-
-        [Theory]
-        [MemberData(nameof(ArraySizesData))]
-<<<<<<< HEAD
-        public void PackFromBgr24Bytes(int count)
-        {
-            byte[] source = CreateByteTestData(count * 3);
-=======
-        public void PackFromRgba32Bytes(int count)
-        {
-            byte[] source = CreateByteTestData(count * 4);
->>>>>>> 1ec9f41e
-            var expected = new TPixel[count];
-
-            for (int i = 0; i < count; i++)
-            {
-<<<<<<< HEAD
-                int i3 = i * 3;
 
                 expected[i].PackFromBgr24(new Bgr24(source[i3 + 2], source[i3 + 1], source[i3]));
-=======
-                int i4 = i * 4;
-
-                expected[i].PackFromRgba32(new Rgba32(source[i4 + 0], source[i4 + 1], source[i4 + 2], source[i4 + 3]));
->>>>>>> 1ec9f41e
-            }
-
-            TestOperation(
-                source,
-                expected,
-<<<<<<< HEAD
+            }
+
+            TestOperation(
+                source,
+                expected,
                 (s, d) => Operations.PackFromBgr24Bytes(s, d.GetSpan(), count)
-=======
-                (s, d) => Operations.PackFromRgba32Bytes(s, d.GetSpan(), count)
->>>>>>> 1ec9f41e
-            );
-        }
-
-        [Theory]
-        [MemberData(nameof(ArraySizesData))]
-<<<<<<< HEAD
+            );
+        }
+
+        [Theory]
+        [MemberData(nameof(ArraySizesData))]
         public void ToBgr24Bytes(int count)
         {
             TPixel[] source = CreatePixelTestData(count);
@@ -675,38 +529,17 @@
                 expected[i3] = bgr.B;
                 expected[i3 + 1] = bgr.G;
                 expected[i3 + 2] = bgr.R;
-=======
-        public void ToRgba32Bytes(int count)
-        {
-            TPixel[] source = CreatePixelTestData(count);
-            byte[] expected = new byte[count * 4];
-            var rgba = default(Rgba32);
-
-            for (int i = 0; i < count; i++)
-            {
-                int i4 = i * 4;
-                source[i].ToRgba32(ref rgba);
-                expected[i4] = rgba.R;
-                expected[i4 + 1] = rgba.G;
-                expected[i4 + 2] = rgba.B;
-                expected[i4 + 3] = rgba.A;
->>>>>>> 1ec9f41e
-            }
-
-            TestOperation(
-                source,
-                expected,
-<<<<<<< HEAD
+            }
+
+            TestOperation(
+                source,
+                expected,
                 (s, d) => Operations.ToBgr24Bytes(s, d.GetSpan(), count)
-=======
-                (s, d) => Operations.ToRgba32Bytes(s, d.GetSpan(), count)
->>>>>>> 1ec9f41e
-            );
-        }
-
-        [Theory]
-        [MemberData(nameof(ArraySizesData))]
-<<<<<<< HEAD
+            );
+        }
+
+        [Theory]
+        [MemberData(nameof(ArraySizesData))]
         public void PackFromBgra32Bytes(int count)
         {
             byte[] source = CreateByteTestData(count * 4);
@@ -717,36 +550,17 @@
                 int i4 = i * 4;
 
                 expected[i].PackFromBgra32(new Bgra32(source[i4 + 2], source[i4 + 1], source[i4 + 0], source[i4 + 3]));
-=======
-        public void PackFromRgb48Bytes(int count)
-        {
-            byte[] source = CreateByteTestData(count * 6);
-            Span<byte> sourceSpan = source.AsSpan();
-            var expected = new TPixel[count];
-
-            var rgba64 = new Rgba64(0, 0, 0, 65535);
-            for (int i = 0; i < count; i++)
-            {
-                int i6 = i * 6;
-                rgba64.Rgb = MemoryMarshal.Cast<byte, Rgb48>(sourceSpan.Slice(i6, 6))[0];
-                expected[i].PackFromRgba64(rgba64);
->>>>>>> 1ec9f41e
-            }
-
-            TestOperation(
-                source,
-                expected,
-<<<<<<< HEAD
+            }
+
+            TestOperation(
+                source,
+                expected,
                 (s, d) => Operations.PackFromBgra32Bytes(s, d.GetSpan(), count)
-=======
-                (s, d) => Operations.PackFromRgb48Bytes(s, d.GetSpan(), count)
->>>>>>> 1ec9f41e
-            );
-        }
-
-        [Theory]
-        [MemberData(nameof(ArraySizesData))]
-<<<<<<< HEAD
+            );
+        }
+
+        [Theory]
+        [MemberData(nameof(ArraySizesData))]
         public void ToBgra32Bytes(int count)
         {
             TPixel[] source = CreatePixelTestData(count);
@@ -761,78 +575,38 @@
                 expected[i4 + 1] = bgra.G;
                 expected[i4 + 2] = bgra.R;
                 expected[i4 + 3] = bgra.A;
-=======
-        public void ToRgb48Bytes(int count)
-        {
-            TPixel[] source = CreatePixelTestData(count);
-            byte[] expected = new byte[count * 6];
-            Rgb48 rgb = default;
-
-            for (int i = 0; i < count; i++)
-            {
-                int i6 = i * 6;
-                source[i].ToRgb48(ref rgb);
-                Rgba64Bytes rgb48Bytes = Unsafe.As<Rgb48, Rgba64Bytes>(ref rgb);
-                expected[i6] = rgb48Bytes[0];
-                expected[i6 + 1] = rgb48Bytes[1];
-                expected[i6 + 2] = rgb48Bytes[2];
-                expected[i6 + 3] = rgb48Bytes[3];
-                expected[i6 + 4] = rgb48Bytes[4];
-                expected[i6 + 5] = rgb48Bytes[5];
->>>>>>> 1ec9f41e
-            }
-
-            TestOperation(
-                source,
-                expected,
-<<<<<<< HEAD
+            }
+
+            TestOperation(
+                source,
+                expected,
                 (s, d) => Operations.ToBgra32Bytes(s, d.GetSpan(), count)
-=======
-                (s, d) => Operations.ToRgb48Bytes(s, d.GetSpan(), count)
->>>>>>> 1ec9f41e
-            );
-        }
-
-        [Theory]
-        [MemberData(nameof(ArraySizesData))]
-<<<<<<< HEAD
+            );
+        }
+
+        [Theory]
+        [MemberData(nameof(ArraySizesData))]
         public void PackFromRgb24Bytes(int count)
         {
             byte[] source = CreateByteTestData(count * 3);
-=======
-        public void PackFromRgba64Bytes(int count)
-        {
-            byte[] source = CreateByteTestData(count * 8);
-            Span<byte> sourceSpan = source.AsSpan();
->>>>>>> 1ec9f41e
             var expected = new TPixel[count];
 
             for (int i = 0; i < count; i++)
             {
-<<<<<<< HEAD
                 int i3 = i * 3;
 
                 expected[i].PackFromRgb24(new Rgb24(source[i3 + 0], source[i3 + 1], source[i3 + 2]));
-=======
-                int i8 = i * 8;
-                expected[i].PackFromRgba64(MemoryMarshal.Cast<byte, Rgba64>(sourceSpan.Slice(i8, 8))[0]);
->>>>>>> 1ec9f41e
-            }
-
-            TestOperation(
-                source,
-                expected,
-<<<<<<< HEAD
+            }
+
+            TestOperation(
+                source,
+                expected,
                 (s, d) => Operations.PackFromRgb24Bytes(s, d.GetSpan(), count)
-=======
-                (s, d) => Operations.PackFromRgba64Bytes(s, d.GetSpan(), count)
->>>>>>> 1ec9f41e
-            );
-        }
-
-        [Theory]
-        [MemberData(nameof(ArraySizesData))]
-<<<<<<< HEAD
+            );
+        }
+
+        [Theory]
+        [MemberData(nameof(ArraySizesData))]
         public void ToRgb24Bytes(int count)
         {
             TPixel[] source = CreatePixelTestData(count);
@@ -846,80 +620,38 @@
                 expected[i3] = rgb.R;
                 expected[i3 + 1] = rgb.G;
                 expected[i3 + 2] = rgb.B;
-=======
-        public void ToRgba64Bytes(int count)
-        {
-            TPixel[] source = CreatePixelTestData(count);
-            byte[] expected = new byte[count * 8];
-            Rgba64 rgba = default;
-
-            for (int i = 0; i < count; i++)
-            {
-                int i8 = i * 8;
-                source[i].ToRgba64(ref rgba);
-                Rgba64Bytes rgba64Bytes = Unsafe.As<Rgba64, Rgba64Bytes>(ref rgba);
-                expected[i8] = rgba64Bytes[0];
-                expected[i8 + 1] = rgba64Bytes[1];
-                expected[i8 + 2] = rgba64Bytes[2];
-                expected[i8 + 3] = rgba64Bytes[3];
-                expected[i8 + 4] = rgba64Bytes[4];
-                expected[i8 + 5] = rgba64Bytes[5];
-                expected[i8 + 6] = rgba64Bytes[6];
-                expected[i8 + 7] = rgba64Bytes[7];
->>>>>>> 1ec9f41e
-            }
-
-            TestOperation(
-                source,
-                expected,
-<<<<<<< HEAD
+            }
+
+            TestOperation(
+                source,
+                expected,
                 (s, d) => Operations.ToRgb24Bytes(s, d.GetSpan(), count)
-=======
-                (s, d) => Operations.ToRgba64Bytes(s, d.GetSpan(), count)
->>>>>>> 1ec9f41e
-            );
-        }
-
-        [Theory]
-        [MemberData(nameof(ArraySizesData))]
-<<<<<<< HEAD
+            );
+        }
+
+        [Theory]
+        [MemberData(nameof(ArraySizesData))]
         public void PackFromRgba32Bytes(int count)
         {
             byte[] source = CreateByteTestData(count * 4);
-=======
-        public void PackFromBgr24Bytes(int count)
-        {
-            byte[] source = CreateByteTestData(count * 3);
->>>>>>> 1ec9f41e
             var expected = new TPixel[count];
 
             for (int i = 0; i < count; i++)
             {
-<<<<<<< HEAD
                 int i4 = i * 4;
 
                 expected[i].PackFromRgba32(new Rgba32(source[i4 + 0], source[i4 + 1], source[i4 + 2], source[i4 + 3]));
-=======
-                int i3 = i * 3;
-
-                expected[i].PackFromRgba32(new Rgba32(source[i3 + 2], source[i3 + 1], source[i3 + 0], 255));
->>>>>>> 1ec9f41e
-            }
-
-            TestOperation(
-                source,
-                expected,
-<<<<<<< HEAD
+            }
+
+            TestOperation(
+                source,
+                expected,
                 (s, d) => Operations.PackFromRgba32Bytes(s, d.GetSpan(), count)
-=======
-                (s, d) => Operations.PackFromBgr24Bytes(s, d.GetSpan(), count)
->>>>>>> 1ec9f41e
-            );
-        }
-
-        [Theory]
-        [MemberData(nameof(ArraySizesData))]
-<<<<<<< HEAD
+            );
+        }
+
+        [Theory]
+        [MemberData(nameof(ArraySizesData))]
         public void ToRgba32Bytes(int count)
         {
             TPixel[] source = CreatePixelTestData(count);
@@ -934,74 +666,38 @@
                 expected[i4 + 1] = rgba.G;
                 expected[i4 + 2] = rgba.B;
                 expected[i4 + 3] = rgba.A;
-=======
-        public void ToBgr24Bytes(int count)
-        {
-            TPixel[] source = CreatePixelTestData(count);
-            byte[] expected = new byte[count * 3];
-            var bgr = default(Bgr24);
-
-            for (int i = 0; i < count; i++)
-            {
-                int i3 = i * 3;
-                source[i].ToBgr24(ref bgr);
-                expected[i3] = bgr.B;
-                expected[i3 + 1] = bgr.G;
-                expected[i3 + 2] = bgr.R;
->>>>>>> 1ec9f41e
-            }
-
-            TestOperation(
-                source,
-                expected,
-<<<<<<< HEAD
+            }
+
+            TestOperation(
+                source,
+                expected,
                 (s, d) => Operations.ToRgba32Bytes(s, d.GetSpan(), count)
-=======
-                (s, d) => Operations.ToBgr24Bytes(s, d.GetSpan(), count)
->>>>>>> 1ec9f41e
-            );
-        }
-
-        [Theory]
-        [MemberData(nameof(ArraySizesData))]
-<<<<<<< HEAD
+            );
+        }
+
+        [Theory]
+        [MemberData(nameof(ArraySizesData))]
         public void PackFromRgb48Bytes(int count)
         {
             byte[] source = CreateByteTestData(count * 6);
             Span<byte> sourceSpan = source.AsSpan();
-=======
-        public void PackFromBgra32Bytes(int count)
-        {
-            byte[] source = CreateByteTestData(count * 4);
->>>>>>> 1ec9f41e
             var expected = new TPixel[count];
 
             for (int i = 0; i < count; i++)
             {
-<<<<<<< HEAD
                 int i6 = i * 6;
                 expected[i].PackFromRgb48(MemoryMarshal.Cast<byte, Rgb48>(sourceSpan.Slice(i6, 6))[0]);
-=======
-                int i4 = i * 4;
-
-                expected[i].PackFromRgba32(new Rgba32(source[i4 + 2], source[i4 + 1], source[i4 + 0], source[i4 + 3]));
->>>>>>> 1ec9f41e
-            }
-
-            TestOperation(
-                source,
-                expected,
-<<<<<<< HEAD
+            }
+
+            TestOperation(
+                source,
+                expected,
                 (s, d) => Operations.PackFromRgb48Bytes(s, d.GetSpan(), count)
-=======
-                (s, d) => Operations.PackFromBgra32Bytes(s, d.GetSpan(), count)
->>>>>>> 1ec9f41e
-            );
-        }
-
-        [Theory]
-        [MemberData(nameof(ArraySizesData))]
-<<<<<<< HEAD
+            );
+        }
+
+        [Theory]
+        [MemberData(nameof(ArraySizesData))]
         public void ToRgb48Bytes(int count)
         {
             TPixel[] source = CreatePixelTestData(count);
@@ -1019,75 +715,38 @@
                 expected[i6 + 3] = rgb48Bytes[3];
                 expected[i6 + 4] = rgb48Bytes[4];
                 expected[i6 + 5] = rgb48Bytes[5];
-=======
-        public void ToZyxwBytes(int count)
-        {
-            TPixel[] source = CreatePixelTestData(count);
-            byte[] expected = new byte[count * 4];
-            var bgra = default(Bgra32);
-
-            for (int i = 0; i < count; i++)
-            {
-                int i4 = i * 4;
-                source[i].ToBgra32(ref bgra);
-                expected[i4] = bgra.B;
-                expected[i4 + 1] = bgra.G;
-                expected[i4 + 2] = bgra.R;
-                expected[i4 + 3] = bgra.A;
->>>>>>> 1ec9f41e
-            }
-
-            TestOperation(
-                source,
-                expected,
-<<<<<<< HEAD
+            }
+
+            TestOperation(
+                source,
+                expected,
                 (s, d) => Operations.ToRgb48Bytes(s, d.GetSpan(), count)
-=======
-                (s, d) => Operations.ToBgra32Bytes(s, d.GetSpan(), count)
->>>>>>> 1ec9f41e
-            );
-        }
-
-        [Theory]
-        [MemberData(nameof(ArraySizesData))]
-<<<<<<< HEAD
+            );
+        }
+
+        [Theory]
+        [MemberData(nameof(ArraySizesData))]
         public void PackFromRgba64Bytes(int count)
         {
             byte[] source = CreateByteTestData(count * 8);
             Span<byte> sourceSpan = source.AsSpan();
-=======
-        public void PackFromArgb32Bytes(int count)
-        {
-            byte[] source = CreateByteTestData(count * 4);
->>>>>>> 1ec9f41e
             var expected = new TPixel[count];
 
             for (int i = 0; i < count; i++)
             {
-<<<<<<< HEAD
                 int i8 = i * 8;
                 expected[i].PackFromRgba64(MemoryMarshal.Cast<byte, Rgba64>(sourceSpan.Slice(i8, 8))[0]);
-=======
-                int i4 = i * 4;
-
-                expected[i].PackFromRgba32(new Rgba32(source[i4 + 1], source[i4 + 2], source[i4 + 3], source[i4 + 0]));
->>>>>>> 1ec9f41e
-            }
-
-            TestOperation(
-                source,
-                expected,
-<<<<<<< HEAD
+            }
+
+            TestOperation(
+                source,
+                expected,
                 (s, d) => Operations.PackFromRgba64Bytes(s, d.GetSpan(), count)
-=======
-                (s, d) => Operations.PackFromArgb32Bytes(s, d.GetSpan(), count)
->>>>>>> 1ec9f41e
-            );
-        }
-
-        [Theory]
-        [MemberData(nameof(ArraySizesData))]
-<<<<<<< HEAD
+            );
+        }
+
+        [Theory]
+        [MemberData(nameof(ArraySizesData))]
         public void ToRgba64Bytes(int count)
         {
             TPixel[] source = CreatePixelTestData(count);
@@ -1107,89 +766,15 @@
                 expected[i8 + 5] = rgba64Bytes[5];
                 expected[i8 + 6] = rgba64Bytes[6];
                 expected[i8 + 7] = rgba64Bytes[7];
-=======
-        public void ToArgb32Bytes(int count)
-        {
-            TPixel[] source = CreatePixelTestData(count);
-            byte[] expected = new byte[count * 4];
-            var argb = default(Argb32);
-
-            for (int i = 0; i < count; i++)
-            {
-                int i4 = i * 4;
-                source[i].ToArgb32(ref argb);
-                expected[i4] = argb.A;
-                expected[i4 + 1] = argb.R;
-                expected[i4 + 2] = argb.G;
-                expected[i4 + 3] = argb.B;
->>>>>>> 1ec9f41e
-            }
-
-            TestOperation(
-                source,
-                expected,
-<<<<<<< HEAD
+            }
+
+            TestOperation(
+                source,
+                expected,
                 (s, d) => Operations.ToRgba64Bytes(s, d.GetSpan(), count)
             );
         }
 
-=======
-                (s, d) => Operations.ToArgb32Bytes(s, d.GetSpan(), count)
-            );
-        }
-
-        private class TestBuffers<TSource, TDest> : IDisposable
-            where TSource : struct
-            where TDest : struct
-        {
-            public TSource[] SourceBuffer { get; }
-            public IMemoryOwner<TDest> ActualDestBuffer { get; }
-            public TDest[] ExpectedDestBuffer { get; }
-
-            public TestBuffers(TSource[] source, TDest[] expectedDest)
-            {
-                this.SourceBuffer = source;
-                this.ExpectedDestBuffer = expectedDest;
-                this.ActualDestBuffer = Configuration.Default.MemoryAllocator.Allocate<TDest>(expectedDest.Length);
-            }
-
-            public void Dispose()
-            {
-                this.ActualDestBuffer.Dispose();
-            }
-
-            private const float Tolerance = 0.0001f;
-
-            public void Verify()
-            {
-                int count = this.ExpectedDestBuffer.Length;
-
-                if (typeof(TDest) == typeof(Vector4))
-                {
-
-                    Span<Vector4> expected = MemoryMarshal.Cast<TDest, Vector4>(this.ExpectedDestBuffer.AsSpan());
-                    Span<Vector4> actual = MemoryMarshal.Cast<TDest, Vector4>(this.ActualDestBuffer.GetSpan());
-
-                    for (int i = 0; i < count; i++)
-                    {
-                        // ReSharper disable PossibleNullReferenceException
-                        Assert.Equal(expected[i], actual[i], new ApproximateFloatComparer(0.001f));
-                        // ReSharper restore PossibleNullReferenceException
-                    }
-                }
-                else
-                {
-                    Span<TDest> expected = this.ExpectedDestBuffer.AsSpan();
-                    Span<TDest> actual = this.ActualDestBuffer.GetSpan();
-                    for (int i = 0; i < count; i++)
-                    {
-                        Assert.Equal(expected[i], actual[i]);
-                    }
-                }
-            }
-        }
-
->>>>>>> 1ec9f41e
         internal static void TestOperation<TSource, TDest>(
             TSource[] source,
             TDest[] expected,
@@ -1269,11 +854,7 @@
         }
 
         [StructLayout(LayoutKind.Sequential)]
-<<<<<<< HEAD
         internal unsafe struct OctetBytes
-=======
-        private unsafe struct Rgba64Bytes
->>>>>>> 1ec9f41e
         {
             public fixed byte Data[8];
 
@@ -1282,16 +863,11 @@
                 [MethodImpl(MethodImplOptions.AggressiveInlining)]
                 get
                 {
-<<<<<<< HEAD
                     ref byte self = ref Unsafe.As<OctetBytes, byte>(ref this);
-=======
-                    ref byte self = ref Unsafe.As<Rgba64Bytes, byte>(ref this);
->>>>>>> 1ec9f41e
                     return Unsafe.Add(ref self, idx);
                 }
             }
         }
-<<<<<<< HEAD
 
         private class TestBuffers<TSource, TDest> : IDisposable
             where TSource : struct
@@ -1338,7 +914,5 @@
                 }
             }
         }
-=======
->>>>>>> 1ec9f41e
     }
 }