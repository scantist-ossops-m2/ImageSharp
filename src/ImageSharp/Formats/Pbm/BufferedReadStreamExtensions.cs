--- conflicted
+++ resolved
@@ -1,13 +1,6 @@
 // Copyright (c) Six Labors.
 // Licensed under the Six Labors Split License.
 
-<<<<<<< HEAD
-using System;
-using System.Buffers.Binary;
-using System.IO;
-using System.Runtime.CompilerServices;
-=======
->>>>>>> db491349
 using SixLabors.ImageSharp.IO;
 using SixLabors.ImageSharp.PixelFormats;
 
@@ -66,54 +59,6 @@
             value = (value * 10) + current;
         }
 
-<<<<<<< HEAD
-        /// <summary>
-        /// Reads a 32 bit float.
-        /// </summary>
-        /// <param name="stream">The stream to read from.</param>
-        /// <param name="scratch">A scratch buffer of size 4 bytes.</param>
-        /// <param name="byteOrder">The byte order. Defaults to little endian.</param>
-        /// <returns>the float value.</returns>
-        public static float ReadSingle(this BufferedReadStream stream, Span<byte> scratch, ByteOrder byteOrder = ByteOrder.LittleEndian)
-        {
-            stream.Read(scratch, 0, 4);
-            int intValue;
-            if (byteOrder == ByteOrder.LittleEndian)
-            {
-                intValue = BinaryPrimitives.ReadInt32LittleEndian(scratch);
-            }
-            else
-            {
-                intValue = BinaryPrimitives.ReadInt32BigEndian(scratch);
-            }
-
-            return Unsafe.As<int, float>(ref intValue);
-        }
-
-        /// <summary>
-        /// Reads a 16 bit float.
-        /// </summary>
-        /// <param name="stream">The stream to read from.</param>
-        /// <param name="scratch">A scratch buffer of size 2 bytes.</param>
-        /// <param name="byteOrder">The byte order. Defaults to little endian.</param>
-        /// <returns>The float value.</returns>
-        public static float ReadHalfSingle(this BufferedReadStream stream, Span<byte> scratch, ByteOrder byteOrder = ByteOrder.LittleEndian)
-        {
-            stream.Read(scratch, 0, 2);
-            ushort shortValue;
-            if (byteOrder == ByteOrder.LittleEndian)
-            {
-                shortValue = BinaryPrimitives.ReadUInt16LittleEndian(scratch);
-            }
-            else
-            {
-                shortValue = BinaryPrimitives.ReadUInt16BigEndian(scratch);
-            }
-
-            return HalfTypeHelper.Unpack(shortValue);
-        }
-=======
         return value;
->>>>>>> db491349
     }
 }