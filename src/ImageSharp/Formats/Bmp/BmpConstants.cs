--- conflicted
+++ resolved
@@ -9,11 +9,7 @@
 internal static class BmpConstants
 {
     /// <summary>
-<<<<<<< HEAD
-    /// Defines constants relating to BMP images.
-=======
     /// The list of mimetypes that equate to a bmp.
->>>>>>> 22a7cbad
     /// </summary>
     public static readonly IEnumerable<string> MimeTypes = new[] { "image/bmp", "image/x-windows-bmp" };
 
