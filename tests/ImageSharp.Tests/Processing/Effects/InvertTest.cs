--- conflicted
+++ resolved
@@ -15,36 +15,15 @@
         [Fact]
         public void Invert_InvertProcessorDefaultsSet()
         {
-<<<<<<< HEAD
-            using (Image<TPixel> image = provider.GetImage())
-            {
-                image.Invert()
-                    .DebugSave(provider, null);
-            }
-=======
             this.operations.Invert();
             var processor = this.Verify<InvertProcessor<Rgba32>>();
->>>>>>> 70892a14
         }
 
         [Fact]
         public void Pixelate_rect_PixelateProcessorDefaultsSet()
         {
-<<<<<<< HEAD
-            using (Image<TPixel> source = provider.GetImage())
-            using (var image = new Image<TPixel>(source))
-            {
-                var bounds = new Rectangle(10, 10, image.Width / 2, image.Height / 2);
-
-                image.Invert(bounds)
-                    .DebugSave(provider, null);
-
-                ImageComparer.EnsureProcessorChangesAreConstrained(source, image, bounds);
-            }
-=======
             this.operations.Invert(this.rect);
             var processor = this.Verify<InvertProcessor<Rgba32>>(this.rect);
->>>>>>> 70892a14
         }
     }
 }