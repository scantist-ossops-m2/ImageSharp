// Copyright (c) Six Labors.
// Licensed under the Six Labors Split License.
using System.Buffers.Binary;
using System.Runtime.CompilerServices;
using System.Runtime.InteropServices;

namespace SixLabors.ImageSharp.Formats.Bmp;

/// <summary>
/// This block of bytes tells the application detailed information
/// about the image, which will be used to display the image on
/// the screen.
/// <see href="https://en.wikipedia.org/wiki/BMP_file_format"/>
/// </summary>
[StructLayout(LayoutKind.Sequential, Pack = 1)]
internal struct BmpInfoHeader
{
    /// <summary>
    /// Defines the size of the BITMAPCOREHEADER data structure in the bitmap file.
    /// </summary>
    public const int CoreSize = 12;

    /// <summary>
    /// Defines the size of the short variant of the OS22XBITMAPHEADER data structure in the bitmap file.
    /// </summary>
    public const int Os22ShortSize = 16;

    /// <summary>
    /// Defines the size of the BITMAPINFOHEADER (BMP Version 3) data structure in the bitmap file.
    /// </summary>
    public const int SizeV3 = 40;

    /// <summary>
    /// Special case of the BITMAPINFOHEADER V3 used by adobe where the color bitmasks are part of the info header instead of following it.
    /// </summary>
    public const int AdobeV3Size = 52;

    /// <summary>
    /// Special case of the BITMAPINFOHEADER V3 used by adobe where the color bitmasks (including the alpha channel) are part of the info header instead of following it.
    /// </summary>
    public const int AdobeV3WithAlphaSize = 56;

    /// <summary>
    /// Size of a IBM OS/2 2.x bitmap header.
    /// </summary>
    public const int Os2v2Size = 64;

    /// <summary>
    /// Defines the size of the BITMAPINFOHEADER (BMP Version 4) data structure in the bitmap file.
    /// </summary>
    public const int SizeV4 = 108;

    /// <summary>
    /// Defines the size of the BITMAPINFOHEADER (BMP Version 5) data structure in the bitmap file.
    /// </summary>
    public const int SizeV5 = 124;

    /// <summary>
    /// Defines the size of the biggest supported header data structure in the bitmap file.
    /// </summary>
    public const int MaxHeaderSize = SizeV5;

    /// <summary>
    /// Defines the size of the <see cref="HeaderSize"/> field.
    /// </summary>
    public const int HeaderSizeSize = 4;

    public BmpInfoHeader(
        int headerSize,
        int width,
        int height,
        short planes,
        ushort bitsPerPixel,
        BmpCompression compression = default,
        int imageSize = 0,
        int xPelsPerMeter = 0,
        int yPelsPerMeter = 0,
        int clrUsed = 0,
        int clrImportant = 0,
        int redMask = 0,
        int greenMask = 0,
        int blueMask = 0,
        int alphaMask = 0,
        BmpColorSpace csType = 0,
        int redX = 0,
        int redY = 0,
        int redZ = 0,
        int greenX = 0,
        int greenY = 0,
        int greenZ = 0,
        int blueX = 0,
        int blueY = 0,
        int blueZ = 0,
        int gammeRed = 0,
        int gammeGreen = 0,
        int gammeBlue = 0,
        BmpRenderingIntent intent = BmpRenderingIntent.Invalid,
        int profileData = 0,
        int profileSize = 0,
        int reserved = 0)
    {
        this.HeaderSize = headerSize;
        this.Width = width;
        this.Height = height;
        this.Planes = planes;
        this.BitsPerPixel = bitsPerPixel;
        this.Compression = compression;
        this.ImageSize = imageSize;
        this.XPelsPerMeter = xPelsPerMeter;
        this.YPelsPerMeter = yPelsPerMeter;
        this.ClrUsed = clrUsed;
        this.ClrImportant = clrImportant;
        this.RedMask = redMask;
        this.GreenMask = greenMask;
        this.BlueMask = blueMask;
        this.AlphaMask = alphaMask;
        this.CsType = csType;
        this.RedX = redX;
        this.RedY = redY;
        this.RedZ = redZ;
        this.GreenX = greenX;
        this.GreenY = greenY;
        this.GreenZ = greenZ;
        this.BlueX = blueX;
        this.BlueY = blueY;
        this.BlueZ = blueZ;
        this.GammaRed = gammeRed;
        this.GammaGreen = gammeGreen;
        this.GammaBlue = gammeBlue;
        this.Intent = intent;
        this.ProfileData = profileData;
        this.ProfileSize = profileSize;
        this.Reserved = reserved;
    }

<<<<<<< HEAD
        /// <summary>
        /// Gets or sets the size of this header.
        /// </summary>
        public int HeaderSize { get; set; }

        /// <summary>
        /// Gets or sets the bitmap width in pixels (signed integer).
        /// </summary>
        public int Width { get; set; }

        /// <summary>
        /// Gets or sets the bitmap height in pixels (signed integer).
        /// </summary>
        public int Height { get; set; }

        /// <summary>
        /// Gets or sets the number of color planes being used. Must be set to 1.
        /// </summary>
        public short Planes { get; set; }

        /// <summary>
        /// Gets or sets the number of bits per pixel, which is the color depth of the image.
        /// Typical values are 1, 4, 8, 16, 24 and 32.
        /// </summary>
        public short BitsPerPixel { get; set; }

        /// <summary>
        /// Gets or sets the compression method being used.
        /// See the next table for a list of possible values.
        /// </summary>
        public BmpCompression Compression { get; set; }

        /// <summary>
        /// Gets or sets the image size. This is the size of the raw bitmap data (see below),
        /// and should not be confused with the file size.
        /// </summary>
        public int ImageSize { get; set; }

        /// <summary>
        /// Gets or sets the horizontal resolution of the image.
        /// (pixel per meter, signed integer)
        /// </summary>
        public int XPelsPerMeter { get; set; }

        /// <summary>
        /// Gets or sets the vertical resolution of the image.
        /// (pixel per meter, signed integer)
        /// </summary>
        public int YPelsPerMeter { get; set; }

        /// <summary>
        /// Gets or sets the number of colors in the color palette,
        /// or 0 to default to 2^n.
        /// </summary>
        public int ClrUsed { get; set; }

        /// <summary>
        /// Gets or sets the number of important colors used,
        /// or 0 when every color is important{ get; set; } generally ignored.
        /// </summary>
        public int ClrImportant { get; set; }

        /// <summary>
        /// Gets or sets red color mask. This is used with the BITFIELDS decoding.
        /// </summary>
        public int RedMask { get; set; }

        /// <summary>
        /// Gets or sets green color mask. This is used with the BITFIELDS decoding.
        /// </summary>
        public int GreenMask { get; set; }

        /// <summary>
        /// Gets or sets blue color mask. This is used with the BITFIELDS decoding.
        /// </summary>
        public int BlueMask { get; set; }

        /// <summary>
        /// Gets or sets alpha color mask. This is not used yet.
        /// </summary>
        public int AlphaMask { get; set; }

        /// <summary>
        /// Gets or sets the Color space type. Not used yet.
        /// </summary>
        public int CsType { get; set; }

        /// <summary>
        /// Gets or sets the X coordinate of red endpoint. Not used yet.
        /// </summary>
        public int RedX { get; set; }

        /// <summary>
        /// Gets or sets the Y coordinate of red endpoint. Not used yet.
        /// </summary>
        public int RedY { get; set; }

        /// <summary>
        /// Gets or sets the Z coordinate of red endpoint. Not used yet.
        /// </summary>
        public int RedZ { get; set; }

        /// <summary>
        /// Gets or sets the X coordinate of green endpoint. Not used yet.
        /// </summary>
        public int GreenX { get; set; }

        /// <summary>
        /// Gets or sets the Y coordinate of green endpoint. Not used yet.
        /// </summary>
        public int GreenY { get; set; }

        /// <summary>
        /// Gets or sets the Z coordinate of green endpoint. Not used yet.
        /// </summary>
        public int GreenZ { get; set; }

        /// <summary>
        /// Gets or sets the X coordinate of blue endpoint. Not used yet.
        /// </summary>
        public int BlueX { get; set; }

        /// <summary>
        /// Gets or sets the Y coordinate of blue endpoint. Not used yet.
        /// </summary>
        public int BlueY { get; set; }

        /// <summary>
        /// Gets or sets the Z coordinate of blue endpoint. Not used yet.
        /// </summary>
        public int BlueZ { get; set; }

        /// <summary>
        /// Gets or sets the Gamma red coordinate scale value. Not used yet.
        /// </summary>
        public int GammaRed { get; set; }

        /// <summary>
        /// Gets or sets the Gamma green coordinate scale value. Not used yet.
        /// </summary>
        public int GammaGreen { get; set; }

        /// <summary>
        /// Gets or sets the Gamma blue coordinate scale value. Not used yet.
        /// </summary>
        public int GammaBlue { get; set; }

        /// <summary>
        /// Parses the BITMAPCOREHEADER (BMP Version 2) consisting of the headerSize, width, height, planes, and bitsPerPixel fields (12 bytes).
        /// </summary>
        /// <param name="data">The data to parse.</param>
        /// <returns>The parsed header.</returns>
        /// <seealso href="https://msdn.microsoft.com/en-us/library/windows/desktop/dd183372.aspx"/>
        public static BmpInfoHeader ParseCore(ReadOnlySpan<byte> data) => new(
                headerSize: BinaryPrimitives.ReadInt32LittleEndian(data.Slice(0, 4)),
                width: BinaryPrimitives.ReadUInt16LittleEndian(data.Slice(4, 2)),
                height: BinaryPrimitives.ReadUInt16LittleEndian(data.Slice(6, 2)),
                planes: BinaryPrimitives.ReadInt16LittleEndian(data.Slice(8, 2)),
                bitsPerPixel: BinaryPrimitives.ReadInt16LittleEndian(data.Slice(10, 2)));

        /// <summary>
        /// Parses a short variant of the OS22XBITMAPHEADER. It is identical to the BITMAPCOREHEADER, except that the width and height
        /// are 4 bytes instead of 2, resulting in 16 bytes total.
        /// </summary>
        /// <param name="data">The data to parse.</param>
        /// <returns>The parsed header.</returns>
        /// <seealso href="https://www.fileformat.info/format/os2bmp/egff.htm"/>
        public static BmpInfoHeader ParseOs22Short(ReadOnlySpan<byte> data) => new(
                headerSize: BinaryPrimitives.ReadInt32LittleEndian(data.Slice(0, 4)),
                width: BinaryPrimitives.ReadInt32LittleEndian(data.Slice(4, 4)),
                height: BinaryPrimitives.ReadInt32LittleEndian(data.Slice(8, 4)),
                planes: BinaryPrimitives.ReadInt16LittleEndian(data.Slice(12, 2)),
                bitsPerPixel: BinaryPrimitives.ReadInt16LittleEndian(data.Slice(14, 2)));

        /// <summary>
        /// Parses the full BMP Version 3 BITMAPINFOHEADER header (40 bytes).
        /// </summary>
        /// <param name="data">The data to parse.</param>
        /// <returns>The parsed header.</returns>
        /// <seealso href="http://www.fileformat.info/format/bmp/egff.htm"/>
        public static BmpInfoHeader ParseV3(ReadOnlySpan<byte> data) => new(
                headerSize: BinaryPrimitives.ReadInt32LittleEndian(data.Slice(0, 4)),
                width: BinaryPrimitives.ReadInt32LittleEndian(data.Slice(4, 4)),
                height: BinaryPrimitives.ReadInt32LittleEndian(data.Slice(8, 4)),
                planes: BinaryPrimitives.ReadInt16LittleEndian(data.Slice(12, 2)),
                bitsPerPixel: BinaryPrimitives.ReadInt16LittleEndian(data.Slice(14, 2)),
                compression: (BmpCompression)BinaryPrimitives.ReadInt32LittleEndian(data.Slice(16, 4)),
                imageSize: BinaryPrimitives.ReadInt32LittleEndian(data.Slice(20, 4)),
                xPelsPerMeter: BinaryPrimitives.ReadInt32LittleEndian(data.Slice(24, 4)),
                yPelsPerMeter: BinaryPrimitives.ReadInt32LittleEndian(data.Slice(28, 4)),
                clrUsed: BinaryPrimitives.ReadInt32LittleEndian(data.Slice(32, 4)),
                clrImportant: BinaryPrimitives.ReadInt32LittleEndian(data.Slice(36, 4)));

        /// <summary>
        /// Special case of the BITMAPINFOHEADER V3 used by adobe where the color bitmasks are part of the info header instead of following it.
        /// 52 bytes without the alpha mask, 56 bytes with the alpha mask.
        /// </summary>
        /// <param name="data">The data to parse.</param>
        /// <param name="withAlpha">Indicates, if the alpha bitmask is present.</param>
        /// <returns>The parsed header.</returns>
        /// <seealso href="https://forums.adobe.com/message/3272950#3272950"/>
        public static BmpInfoHeader ParseAdobeV3(ReadOnlySpan<byte> data, bool withAlpha = true) => new(
                headerSize: BinaryPrimitives.ReadInt32LittleEndian(data.Slice(0, 4)),
                width: BinaryPrimitives.ReadInt32LittleEndian(data.Slice(4, 4)),
                height: BinaryPrimitives.ReadInt32LittleEndian(data.Slice(8, 4)),
                planes: BinaryPrimitives.ReadInt16LittleEndian(data.Slice(12, 2)),
                bitsPerPixel: BinaryPrimitives.ReadInt16LittleEndian(data.Slice(14, 2)),
                compression: (BmpCompression)BinaryPrimitives.ReadInt32LittleEndian(data.Slice(16, 4)),
                imageSize: BinaryPrimitives.ReadInt32LittleEndian(data.Slice(20, 4)),
                xPelsPerMeter: BinaryPrimitives.ReadInt32LittleEndian(data.Slice(24, 4)),
                yPelsPerMeter: BinaryPrimitives.ReadInt32LittleEndian(data.Slice(28, 4)),
                clrUsed: BinaryPrimitives.ReadInt32LittleEndian(data.Slice(32, 4)),
                clrImportant: BinaryPrimitives.ReadInt32LittleEndian(data.Slice(36, 4)),
                redMask: BinaryPrimitives.ReadInt32LittleEndian(data.Slice(40, 4)),
                greenMask: BinaryPrimitives.ReadInt32LittleEndian(data.Slice(44, 4)),
                blueMask: BinaryPrimitives.ReadInt32LittleEndian(data.Slice(48, 4)),
                alphaMask: withAlpha ? BinaryPrimitives.ReadInt32LittleEndian(data.Slice(52, 4)) : 0);
=======
    /// <summary>
    /// Gets or sets the size of this header.
    /// </summary>
    public int HeaderSize { get; set; }

    /// <summary>
    /// Gets or sets the bitmap width in pixels (signed integer).
    /// </summary>
    public int Width { get; set; }

    /// <summary>
    /// Gets or sets the bitmap height in pixels (signed integer).
    /// </summary>
    public int Height { get; set; }

    /// <summary>
    /// Gets or sets the number of color planes being used. Must be set to 1.
    /// </summary>
    public short Planes { get; set; }
>>>>>>> db491349

    /// <summary>
    /// Gets or sets the number of bits per pixel, which is the color depth of the image.
    /// Typical values are 1, 4, 8, 16, 24 and 32.
    /// </summary>
    public ushort BitsPerPixel { get; set; }

    /// <summary>
    /// Gets or sets the compression method being used.
    /// See the next table for a list of possible values.
    /// </summary>
    public BmpCompression Compression { get; set; }

    /// <summary>
    /// Gets or sets the image size. This is the size of the raw bitmap data (see below),
    /// and should not be confused with the file size.
    /// </summary>
    public int ImageSize { get; set; }

    /// <summary>
    /// Gets or sets the horizontal resolution of the image.
    /// (pixel per meter, signed integer)
    /// </summary>
    public int XPelsPerMeter { get; set; }

    /// <summary>
    /// Gets or sets the vertical resolution of the image.
    /// (pixel per meter, signed integer)
    /// </summary>
    public int YPelsPerMeter { get; set; }

    /// <summary>
    /// Gets or sets the number of colors in the color palette,
    /// or 0 to default to 2^n.
    /// </summary>
    public int ClrUsed { get; set; }

    /// <summary>
    /// Gets or sets the number of important colors used,
    /// or 0 when every color is important{ get; set; } generally ignored.
    /// </summary>
    public int ClrImportant { get; set; }

    /// <summary>
    /// Gets or sets red color mask. This is used with the BITFIELDS decoding.
    /// </summary>
    public int RedMask { get; set; }

    /// <summary>
    /// Gets or sets green color mask. This is used with the BITFIELDS decoding.
    /// </summary>
    public int GreenMask { get; set; }

    /// <summary>
    /// Gets or sets blue color mask. This is used with the BITFIELDS decoding.
    /// </summary>
    public int BlueMask { get; set; }

    /// <summary>
    /// Gets or sets alpha color mask. This is not used yet.
    /// </summary>
    public int AlphaMask { get; set; }

    /// <summary>
    /// Gets or sets the Color space type. Not used yet.
    /// </summary>
    public BmpColorSpace CsType { get; set; }

    /// <summary>
    /// Gets or sets the X coordinate of red endpoint. Not used yet.
    /// </summary>
    public int RedX { get; set; }

    /// <summary>
    /// Gets or sets the Y coordinate of red endpoint. Not used yet.
    /// </summary>
    public int RedY { get; set; }

    /// <summary>
    /// Gets or sets the Z coordinate of red endpoint. Not used yet.
    /// </summary>
    public int RedZ { get; set; }

    /// <summary>
    /// Gets or sets the X coordinate of green endpoint. Not used yet.
    /// </summary>
    public int GreenX { get; set; }

    /// <summary>
    /// Gets or sets the Y coordinate of green endpoint. Not used yet.
    /// </summary>
    public int GreenY { get; set; }

    /// <summary>
    /// Gets or sets the Z coordinate of green endpoint. Not used yet.
    /// </summary>
    public int GreenZ { get; set; }

    /// <summary>
    /// Gets or sets the X coordinate of blue endpoint. Not used yet.
    /// </summary>
    public int BlueX { get; set; }

    /// <summary>
    /// Gets or sets the Y coordinate of blue endpoint. Not used yet.
    /// </summary>
    public int BlueY { get; set; }

    /// <summary>
    /// Gets or sets the Z coordinate of blue endpoint. Not used yet.
    /// </summary>
    public int BlueZ { get; set; }

    /// <summary>
    /// Gets or sets the Gamma red coordinate scale value. Not used yet.
    /// </summary>
    public int GammaRed { get; set; }

    /// <summary>
    /// Gets or sets the Gamma green coordinate scale value. Not used yet.
    /// </summary>
    public int GammaGreen { get; set; }

    /// <summary>
    /// Gets or sets the Gamma blue coordinate scale value. Not used yet.
    /// </summary>
    public int GammaBlue { get; set; }

    /// <summary>
    /// Gets or sets the rendering intent for bitmap.
    /// </summary>
    public BmpRenderingIntent Intent { get; set; }

    /// <summary>
    /// Gets or sets the offset, in bytes, from the beginning of the BITMAPV5HEADER structure to the start of the profile data.
    /// </summary>
    public int ProfileData { get; set; }

    /// <summary>
    /// Gets or sets the size, in bytes, of embedded profile data.
    /// </summary>
    public int ProfileSize { get; set; }

    /// <summary>
    /// Gets or sets the reserved value.
    /// </summary>
    public int Reserved { get; set; }

    /// <summary>
    /// Parses the BITMAPCOREHEADER (BMP Version 2) consisting of the headerSize, width, height, planes, and bitsPerPixel fields (12 bytes).
    /// </summary>
    /// <param name="data">The data to parse.</param>
    /// <returns>The parsed header.</returns>
    /// <seealso href="https://msdn.microsoft.com/en-us/library/windows/desktop/dd183372.aspx"/>
    public static BmpInfoHeader ParseCore(ReadOnlySpan<byte> data) => new(
            headerSize: BinaryPrimitives.ReadInt32LittleEndian(data[..4]),
            width: BinaryPrimitives.ReadUInt16LittleEndian(data.Slice(4, 2)),
            height: BinaryPrimitives.ReadUInt16LittleEndian(data.Slice(6, 2)),
            planes: BinaryPrimitives.ReadInt16LittleEndian(data.Slice(8, 2)),
            bitsPerPixel: BinaryPrimitives.ReadUInt16LittleEndian(data.Slice(10, 2)));

    /// <summary>
    /// Parses a short variant of the OS22XBITMAPHEADER. It is identical to the BITMAPCOREHEADER, except that the width and height
    /// are 4 bytes instead of 2, resulting in 16 bytes total.
    /// </summary>
    /// <param name="data">The data to parse.</param>
    /// <returns>The parsed header.</returns>
    /// <seealso href="https://www.fileformat.info/format/os2bmp/egff.htm"/>
    public static BmpInfoHeader ParseOs22Short(ReadOnlySpan<byte> data) => new(
            headerSize: BinaryPrimitives.ReadInt32LittleEndian(data[..4]),
            width: BinaryPrimitives.ReadInt32LittleEndian(data.Slice(4, 4)),
            height: BinaryPrimitives.ReadInt32LittleEndian(data.Slice(8, 4)),
            planes: BinaryPrimitives.ReadInt16LittleEndian(data.Slice(12, 2)),
            bitsPerPixel: BinaryPrimitives.ReadUInt16LittleEndian(data.Slice(14, 2)));

    /// <summary>
    /// Parses the full BMP Version 3 BITMAPINFOHEADER header (40 bytes).
    /// </summary>
    /// <param name="data">The data to parse.</param>
    /// <returns>The parsed header.</returns>
    /// <seealso href="http://www.fileformat.info/format/bmp/egff.htm"/>
    public static BmpInfoHeader ParseV3(ReadOnlySpan<byte> data) => new(
            headerSize: BinaryPrimitives.ReadInt32LittleEndian(data[..4]),
            width: BinaryPrimitives.ReadInt32LittleEndian(data.Slice(4, 4)),
            height: BinaryPrimitives.ReadInt32LittleEndian(data.Slice(8, 4)),
            planes: BinaryPrimitives.ReadInt16LittleEndian(data.Slice(12, 2)),
            bitsPerPixel: BinaryPrimitives.ReadUInt16LittleEndian(data.Slice(14, 2)),
            compression: (BmpCompression)BinaryPrimitives.ReadInt32LittleEndian(data.Slice(16, 4)),
            imageSize: BinaryPrimitives.ReadInt32LittleEndian(data.Slice(20, 4)),
            xPelsPerMeter: BinaryPrimitives.ReadInt32LittleEndian(data.Slice(24, 4)),
            yPelsPerMeter: BinaryPrimitives.ReadInt32LittleEndian(data.Slice(28, 4)),
            clrUsed: BinaryPrimitives.ReadInt32LittleEndian(data.Slice(32, 4)),
            clrImportant: BinaryPrimitives.ReadInt32LittleEndian(data.Slice(36, 4)));

    /// <summary>
    /// Special case of the BITMAPINFOHEADER V3 used by adobe where the color bitmasks are part of the info header instead of following it.
    /// 52 bytes without the alpha mask, 56 bytes with the alpha mask.
    /// </summary>
    /// <param name="data">The data to parse.</param>
    /// <param name="withAlpha">Indicates, if the alpha bitmask is present.</param>
    /// <returns>The parsed header.</returns>
    /// <seealso href="https://forums.adobe.com/message/3272950#3272950"/>
    public static BmpInfoHeader ParseAdobeV3(ReadOnlySpan<byte> data, bool withAlpha = true) => new(
            headerSize: BinaryPrimitives.ReadInt32LittleEndian(data[..4]),
            width: BinaryPrimitives.ReadInt32LittleEndian(data.Slice(4, 4)),
            height: BinaryPrimitives.ReadInt32LittleEndian(data.Slice(8, 4)),
            planes: BinaryPrimitives.ReadInt16LittleEndian(data.Slice(12, 2)),
            bitsPerPixel: BinaryPrimitives.ReadUInt16LittleEndian(data.Slice(14, 2)),
            compression: (BmpCompression)BinaryPrimitives.ReadInt32LittleEndian(data.Slice(16, 4)),
            imageSize: BinaryPrimitives.ReadInt32LittleEndian(data.Slice(20, 4)),
            xPelsPerMeter: BinaryPrimitives.ReadInt32LittleEndian(data.Slice(24, 4)),
            yPelsPerMeter: BinaryPrimitives.ReadInt32LittleEndian(data.Slice(28, 4)),
            clrUsed: BinaryPrimitives.ReadInt32LittleEndian(data.Slice(32, 4)),
            clrImportant: BinaryPrimitives.ReadInt32LittleEndian(data.Slice(36, 4)),
            redMask: BinaryPrimitives.ReadInt32LittleEndian(data.Slice(40, 4)),
            greenMask: BinaryPrimitives.ReadInt32LittleEndian(data.Slice(44, 4)),
            blueMask: BinaryPrimitives.ReadInt32LittleEndian(data.Slice(48, 4)),
            alphaMask: withAlpha ? BinaryPrimitives.ReadInt32LittleEndian(data.Slice(52, 4)) : 0);

    /// <summary>
    /// Parses a OS/2 version 2 bitmap header (64 bytes). Only the first 40 bytes are parsed which are
    /// very similar to the Bitmap v3 header. The other 24 bytes are ignored, but they do not hold any
    /// useful information for decoding the image.
    /// </summary>
    /// <param name="data">The data to parse.</param>
    /// <returns>The parsed header.</returns>
    /// <seealso href="https://www.fileformat.info/format/os2bmp/egff.htm"/>
    public static BmpInfoHeader ParseOs2Version2(ReadOnlySpan<byte> data)
    {
        BmpInfoHeader infoHeader = new(
            headerSize: BinaryPrimitives.ReadInt32LittleEndian(data[..4]),
            width: BinaryPrimitives.ReadInt32LittleEndian(data.Slice(4, 4)),
            height: BinaryPrimitives.ReadInt32LittleEndian(data.Slice(8, 4)),
            planes: BinaryPrimitives.ReadInt16LittleEndian(data.Slice(12, 2)),
            bitsPerPixel: BinaryPrimitives.ReadUInt16LittleEndian(data.Slice(14, 2)));

        // The compression value in OS/2 bitmap has a different meaning than in windows bitmaps.
        // Map the OS/2 value to the windows values.
        switch (BinaryPrimitives.ReadInt32LittleEndian(data.Slice(16, 4)))
        {
            case 0:
                infoHeader.Compression = BmpCompression.RGB;
                break;
            case 1:
                infoHeader.Compression = BmpCompression.RLE8;
                break;
            case 2:
                infoHeader.Compression = BmpCompression.RLE4;
                break;
            case 4:
                infoHeader.Compression = BmpCompression.RLE24;
                break;
            default:
                // Compression type 3 (1DHuffman) is not supported.
                BmpThrowHelper.ThrowInvalidImageContentException("Compression type is not supported. ImageSharp only supports uncompressed, RLE4, RLE8 and RLE24.");
                break;
        }

        infoHeader.ImageSize = BinaryPrimitives.ReadInt32LittleEndian(data.Slice(20, 4));
        infoHeader.XPelsPerMeter = BinaryPrimitives.ReadInt32LittleEndian(data.Slice(24, 4));
        infoHeader.YPelsPerMeter = BinaryPrimitives.ReadInt32LittleEndian(data.Slice(28, 4));
        infoHeader.ClrUsed = BinaryPrimitives.ReadInt32LittleEndian(data.Slice(32, 4));
        infoHeader.ClrImportant = BinaryPrimitives.ReadInt32LittleEndian(data.Slice(36, 4));

        // The following 24 bytes of the header are omitted.
        return infoHeader;
    }

    /// <summary>
    /// Parses the full BMP Version 4 BITMAPINFOHEADER header (108 bytes).
    /// </summary>
    /// <param name="data">The data to parse.</param>
    /// <returns>The parsed header.</returns>
    /// <seealso href="http://www.fileformat.info/format/bmp/egff.htm"/>
    public static BmpInfoHeader ParseV4(ReadOnlySpan<byte> data) => new(
        headerSize: BinaryPrimitives.ReadInt32LittleEndian(data[..4]),
        width: BinaryPrimitives.ReadInt32LittleEndian(data.Slice(4, 4)),
        height: BinaryPrimitives.ReadInt32LittleEndian(data.Slice(8, 4)),
        planes: BinaryPrimitives.ReadInt16LittleEndian(data.Slice(12, 2)),
        bitsPerPixel: BinaryPrimitives.ReadUInt16LittleEndian(data.Slice(14, 2)),
        compression: (BmpCompression)BinaryPrimitives.ReadInt32LittleEndian(data.Slice(16, 4)),
        imageSize: BinaryPrimitives.ReadInt32LittleEndian(data.Slice(20, 4)),
        xPelsPerMeter: BinaryPrimitives.ReadInt32LittleEndian(data.Slice(24, 4)),
        yPelsPerMeter: BinaryPrimitives.ReadInt32LittleEndian(data.Slice(28, 4)),
        clrUsed: BinaryPrimitives.ReadInt32LittleEndian(data.Slice(32, 4)),
        clrImportant: BinaryPrimitives.ReadInt32LittleEndian(data.Slice(36, 4)),
        redMask: BinaryPrimitives.ReadInt32LittleEndian(data.Slice(40, 4)),
        greenMask: BinaryPrimitives.ReadInt32LittleEndian(data.Slice(44, 4)),
        blueMask: BinaryPrimitives.ReadInt32LittleEndian(data.Slice(48, 4)),
        alphaMask: BinaryPrimitives.ReadInt32LittleEndian(data.Slice(52, 4)),
        csType: (BmpColorSpace)BinaryPrimitives.ReadInt32LittleEndian(data.Slice(56, 4)),
        redX: BinaryPrimitives.ReadInt32LittleEndian(data.Slice(60, 4)),
        redY: BinaryPrimitives.ReadInt32LittleEndian(data.Slice(64, 4)),
        redZ: BinaryPrimitives.ReadInt32LittleEndian(data.Slice(68, 4)),
        greenX: BinaryPrimitives.ReadInt32LittleEndian(data.Slice(72, 4)),
        greenY: BinaryPrimitives.ReadInt32LittleEndian(data.Slice(76, 4)),
        greenZ: BinaryPrimitives.ReadInt32LittleEndian(data.Slice(80, 4)),
        blueX: BinaryPrimitives.ReadInt32LittleEndian(data.Slice(84, 4)),
        blueY: BinaryPrimitives.ReadInt32LittleEndian(data.Slice(88, 4)),
        blueZ: BinaryPrimitives.ReadInt32LittleEndian(data.Slice(92, 4)),
        gammeRed: BinaryPrimitives.ReadInt32LittleEndian(data.Slice(96, 4)),
        gammeGreen: BinaryPrimitives.ReadInt32LittleEndian(data.Slice(100, 4)),
        gammeBlue: BinaryPrimitives.ReadInt32LittleEndian(data.Slice(104, 4)));

    /// <summary>
    /// Parses the full BMP Version 5 BITMAPINFOHEADER header (124 bytes).
    /// </summary>
    /// <param name="data">The data to parse.</param>
    /// <returns>The parsed header.</returns>
    /// <seealso href="https://docs.microsoft.com/de-de/windows/win32/api/wingdi/ns-wingdi-bitmapv5header?redirectedfrom=MSDN"/>
    /// <exception cref="ArgumentException">Invalid size.</exception>
    public static BmpInfoHeader ParseV5(ReadOnlySpan<byte> data)
    {
        if (data.Length < SizeV5)
        {
            throw new ArgumentException($"Must be {SizeV5} bytes. Was {data.Length} bytes.", nameof(data));
        }

        return MemoryMarshal.Cast<byte, BmpInfoHeader>(data)[0];
    }

    /// <summary>
    /// Writes a bitmap version 3 (Microsoft Windows NT) header to a buffer (40 bytes).
    /// </summary>
    /// <param name="buffer">The buffer to write to.</param>
    public void WriteV3Header(Span<byte> buffer)
    {
        buffer.Clear();
        BinaryPrimitives.WriteInt32LittleEndian(buffer[..4], SizeV3);
        BinaryPrimitives.WriteInt32LittleEndian(buffer.Slice(4, 4), this.Width);
        BinaryPrimitives.WriteInt32LittleEndian(buffer.Slice(8, 4), this.Height);
        BinaryPrimitives.WriteInt16LittleEndian(buffer.Slice(12, 2), this.Planes);
        BinaryPrimitives.WriteUInt16LittleEndian(buffer.Slice(14, 2), this.BitsPerPixel);
        BinaryPrimitives.WriteInt32LittleEndian(buffer.Slice(16, 4), (int)this.Compression);
        BinaryPrimitives.WriteInt32LittleEndian(buffer.Slice(20, 4), this.ImageSize);
        BinaryPrimitives.WriteInt32LittleEndian(buffer.Slice(24, 4), this.XPelsPerMeter);
        BinaryPrimitives.WriteInt32LittleEndian(buffer.Slice(28, 4), this.YPelsPerMeter);
        BinaryPrimitives.WriteInt32LittleEndian(buffer.Slice(32, 4), this.ClrUsed);
        BinaryPrimitives.WriteInt32LittleEndian(buffer.Slice(36, 4), this.ClrImportant);
    }

    /// <summary>
    /// Writes a complete Bitmap V4 header to a buffer.
    /// </summary>
    /// <param name="buffer">The buffer to write to.</param>
    public void WriteV4Header(Span<byte> buffer)
    {
        buffer.Clear();
        BinaryPrimitives.WriteInt32LittleEndian(buffer[..4], SizeV4);
        BinaryPrimitives.WriteInt32LittleEndian(buffer.Slice(4, 4), this.Width);
        BinaryPrimitives.WriteInt32LittleEndian(buffer.Slice(8, 4), this.Height);
        BinaryPrimitives.WriteInt16LittleEndian(buffer.Slice(12, 2), this.Planes);
        BinaryPrimitives.WriteUInt16LittleEndian(buffer.Slice(14, 2), this.BitsPerPixel);
        BinaryPrimitives.WriteInt32LittleEndian(buffer.Slice(16, 4), (int)this.Compression);
        BinaryPrimitives.WriteInt32LittleEndian(buffer.Slice(20, 4), this.ImageSize);
        BinaryPrimitives.WriteInt32LittleEndian(buffer.Slice(24, 4), this.XPelsPerMeter);
        BinaryPrimitives.WriteInt32LittleEndian(buffer.Slice(28, 4), this.YPelsPerMeter);
        BinaryPrimitives.WriteInt32LittleEndian(buffer.Slice(32, 4), this.ClrUsed);
        BinaryPrimitives.WriteInt32LittleEndian(buffer.Slice(36, 4), this.ClrImportant);
        BinaryPrimitives.WriteInt32LittleEndian(buffer.Slice(40, 4), this.RedMask);
        BinaryPrimitives.WriteInt32LittleEndian(buffer.Slice(44, 4), this.GreenMask);
        BinaryPrimitives.WriteInt32LittleEndian(buffer.Slice(48, 4), this.BlueMask);
        BinaryPrimitives.WriteInt32LittleEndian(buffer.Slice(52, 4), this.AlphaMask);
        BinaryPrimitives.WriteInt32LittleEndian(buffer.Slice(56, 4), (int)this.CsType);
        BinaryPrimitives.WriteInt32LittleEndian(buffer.Slice(60, 4), this.RedX);
        BinaryPrimitives.WriteInt32LittleEndian(buffer.Slice(64, 4), this.RedY);
        BinaryPrimitives.WriteInt32LittleEndian(buffer.Slice(68, 4), this.RedZ);
        BinaryPrimitives.WriteInt32LittleEndian(buffer.Slice(72, 4), this.GreenX);
        BinaryPrimitives.WriteInt32LittleEndian(buffer.Slice(76, 4), this.GreenY);
        BinaryPrimitives.WriteInt32LittleEndian(buffer.Slice(80, 4), this.GreenZ);
        BinaryPrimitives.WriteInt32LittleEndian(buffer.Slice(84, 4), this.BlueX);
        BinaryPrimitives.WriteInt32LittleEndian(buffer.Slice(88, 4), this.BlueY);
        BinaryPrimitives.WriteInt32LittleEndian(buffer.Slice(92, 4), this.BlueZ);
        BinaryPrimitives.WriteInt32LittleEndian(buffer.Slice(96, 4), this.GammaRed);
        BinaryPrimitives.WriteInt32LittleEndian(buffer.Slice(100, 4), this.GammaGreen);
        BinaryPrimitives.WriteInt32LittleEndian(buffer.Slice(104, 4), this.GammaBlue);
    }

    /// <summary>
    /// Writes a complete Bitmap V5 header to a buffer.
    /// </summary>
    /// <param name="buffer">The buffer to write to.</param>
    public void WriteV5Header(Span<byte> buffer)
    {
        ref BmpInfoHeader dest = ref Unsafe.As<byte, BmpInfoHeader>(ref MemoryMarshal.GetReference(buffer));

        dest = this;
    }
}<|MERGE_RESOLUTION|>--- conflicted
+++ resolved
@@ -133,225 +133,6 @@
         this.Reserved = reserved;
     }
 
-<<<<<<< HEAD
-        /// <summary>
-        /// Gets or sets the size of this header.
-        /// </summary>
-        public int HeaderSize { get; set; }
-
-        /// <summary>
-        /// Gets or sets the bitmap width in pixels (signed integer).
-        /// </summary>
-        public int Width { get; set; }
-
-        /// <summary>
-        /// Gets or sets the bitmap height in pixels (signed integer).
-        /// </summary>
-        public int Height { get; set; }
-
-        /// <summary>
-        /// Gets or sets the number of color planes being used. Must be set to 1.
-        /// </summary>
-        public short Planes { get; set; }
-
-        /// <summary>
-        /// Gets or sets the number of bits per pixel, which is the color depth of the image.
-        /// Typical values are 1, 4, 8, 16, 24 and 32.
-        /// </summary>
-        public short BitsPerPixel { get; set; }
-
-        /// <summary>
-        /// Gets or sets the compression method being used.
-        /// See the next table for a list of possible values.
-        /// </summary>
-        public BmpCompression Compression { get; set; }
-
-        /// <summary>
-        /// Gets or sets the image size. This is the size of the raw bitmap data (see below),
-        /// and should not be confused with the file size.
-        /// </summary>
-        public int ImageSize { get; set; }
-
-        /// <summary>
-        /// Gets or sets the horizontal resolution of the image.
-        /// (pixel per meter, signed integer)
-        /// </summary>
-        public int XPelsPerMeter { get; set; }
-
-        /// <summary>
-        /// Gets or sets the vertical resolution of the image.
-        /// (pixel per meter, signed integer)
-        /// </summary>
-        public int YPelsPerMeter { get; set; }
-
-        /// <summary>
-        /// Gets or sets the number of colors in the color palette,
-        /// or 0 to default to 2^n.
-        /// </summary>
-        public int ClrUsed { get; set; }
-
-        /// <summary>
-        /// Gets or sets the number of important colors used,
-        /// or 0 when every color is important{ get; set; } generally ignored.
-        /// </summary>
-        public int ClrImportant { get; set; }
-
-        /// <summary>
-        /// Gets or sets red color mask. This is used with the BITFIELDS decoding.
-        /// </summary>
-        public int RedMask { get; set; }
-
-        /// <summary>
-        /// Gets or sets green color mask. This is used with the BITFIELDS decoding.
-        /// </summary>
-        public int GreenMask { get; set; }
-
-        /// <summary>
-        /// Gets or sets blue color mask. This is used with the BITFIELDS decoding.
-        /// </summary>
-        public int BlueMask { get; set; }
-
-        /// <summary>
-        /// Gets or sets alpha color mask. This is not used yet.
-        /// </summary>
-        public int AlphaMask { get; set; }
-
-        /// <summary>
-        /// Gets or sets the Color space type. Not used yet.
-        /// </summary>
-        public int CsType { get; set; }
-
-        /// <summary>
-        /// Gets or sets the X coordinate of red endpoint. Not used yet.
-        /// </summary>
-        public int RedX { get; set; }
-
-        /// <summary>
-        /// Gets or sets the Y coordinate of red endpoint. Not used yet.
-        /// </summary>
-        public int RedY { get; set; }
-
-        /// <summary>
-        /// Gets or sets the Z coordinate of red endpoint. Not used yet.
-        /// </summary>
-        public int RedZ { get; set; }
-
-        /// <summary>
-        /// Gets or sets the X coordinate of green endpoint. Not used yet.
-        /// </summary>
-        public int GreenX { get; set; }
-
-        /// <summary>
-        /// Gets or sets the Y coordinate of green endpoint. Not used yet.
-        /// </summary>
-        public int GreenY { get; set; }
-
-        /// <summary>
-        /// Gets or sets the Z coordinate of green endpoint. Not used yet.
-        /// </summary>
-        public int GreenZ { get; set; }
-
-        /// <summary>
-        /// Gets or sets the X coordinate of blue endpoint. Not used yet.
-        /// </summary>
-        public int BlueX { get; set; }
-
-        /// <summary>
-        /// Gets or sets the Y coordinate of blue endpoint. Not used yet.
-        /// </summary>
-        public int BlueY { get; set; }
-
-        /// <summary>
-        /// Gets or sets the Z coordinate of blue endpoint. Not used yet.
-        /// </summary>
-        public int BlueZ { get; set; }
-
-        /// <summary>
-        /// Gets or sets the Gamma red coordinate scale value. Not used yet.
-        /// </summary>
-        public int GammaRed { get; set; }
-
-        /// <summary>
-        /// Gets or sets the Gamma green coordinate scale value. Not used yet.
-        /// </summary>
-        public int GammaGreen { get; set; }
-
-        /// <summary>
-        /// Gets or sets the Gamma blue coordinate scale value. Not used yet.
-        /// </summary>
-        public int GammaBlue { get; set; }
-
-        /// <summary>
-        /// Parses the BITMAPCOREHEADER (BMP Version 2) consisting of the headerSize, width, height, planes, and bitsPerPixel fields (12 bytes).
-        /// </summary>
-        /// <param name="data">The data to parse.</param>
-        /// <returns>The parsed header.</returns>
-        /// <seealso href="https://msdn.microsoft.com/en-us/library/windows/desktop/dd183372.aspx"/>
-        public static BmpInfoHeader ParseCore(ReadOnlySpan<byte> data) => new(
-                headerSize: BinaryPrimitives.ReadInt32LittleEndian(data.Slice(0, 4)),
-                width: BinaryPrimitives.ReadUInt16LittleEndian(data.Slice(4, 2)),
-                height: BinaryPrimitives.ReadUInt16LittleEndian(data.Slice(6, 2)),
-                planes: BinaryPrimitives.ReadInt16LittleEndian(data.Slice(8, 2)),
-                bitsPerPixel: BinaryPrimitives.ReadInt16LittleEndian(data.Slice(10, 2)));
-
-        /// <summary>
-        /// Parses a short variant of the OS22XBITMAPHEADER. It is identical to the BITMAPCOREHEADER, except that the width and height
-        /// are 4 bytes instead of 2, resulting in 16 bytes total.
-        /// </summary>
-        /// <param name="data">The data to parse.</param>
-        /// <returns>The parsed header.</returns>
-        /// <seealso href="https://www.fileformat.info/format/os2bmp/egff.htm"/>
-        public static BmpInfoHeader ParseOs22Short(ReadOnlySpan<byte> data) => new(
-                headerSize: BinaryPrimitives.ReadInt32LittleEndian(data.Slice(0, 4)),
-                width: BinaryPrimitives.ReadInt32LittleEndian(data.Slice(4, 4)),
-                height: BinaryPrimitives.ReadInt32LittleEndian(data.Slice(8, 4)),
-                planes: BinaryPrimitives.ReadInt16LittleEndian(data.Slice(12, 2)),
-                bitsPerPixel: BinaryPrimitives.ReadInt16LittleEndian(data.Slice(14, 2)));
-
-        /// <summary>
-        /// Parses the full BMP Version 3 BITMAPINFOHEADER header (40 bytes).
-        /// </summary>
-        /// <param name="data">The data to parse.</param>
-        /// <returns>The parsed header.</returns>
-        /// <seealso href="http://www.fileformat.info/format/bmp/egff.htm"/>
-        public static BmpInfoHeader ParseV3(ReadOnlySpan<byte> data) => new(
-                headerSize: BinaryPrimitives.ReadInt32LittleEndian(data.Slice(0, 4)),
-                width: BinaryPrimitives.ReadInt32LittleEndian(data.Slice(4, 4)),
-                height: BinaryPrimitives.ReadInt32LittleEndian(data.Slice(8, 4)),
-                planes: BinaryPrimitives.ReadInt16LittleEndian(data.Slice(12, 2)),
-                bitsPerPixel: BinaryPrimitives.ReadInt16LittleEndian(data.Slice(14, 2)),
-                compression: (BmpCompression)BinaryPrimitives.ReadInt32LittleEndian(data.Slice(16, 4)),
-                imageSize: BinaryPrimitives.ReadInt32LittleEndian(data.Slice(20, 4)),
-                xPelsPerMeter: BinaryPrimitives.ReadInt32LittleEndian(data.Slice(24, 4)),
-                yPelsPerMeter: BinaryPrimitives.ReadInt32LittleEndian(data.Slice(28, 4)),
-                clrUsed: BinaryPrimitives.ReadInt32LittleEndian(data.Slice(32, 4)),
-                clrImportant: BinaryPrimitives.ReadInt32LittleEndian(data.Slice(36, 4)));
-
-        /// <summary>
-        /// Special case of the BITMAPINFOHEADER V3 used by adobe where the color bitmasks are part of the info header instead of following it.
-        /// 52 bytes without the alpha mask, 56 bytes with the alpha mask.
-        /// </summary>
-        /// <param name="data">The data to parse.</param>
-        /// <param name="withAlpha">Indicates, if the alpha bitmask is present.</param>
-        /// <returns>The parsed header.</returns>
-        /// <seealso href="https://forums.adobe.com/message/3272950#3272950"/>
-        public static BmpInfoHeader ParseAdobeV3(ReadOnlySpan<byte> data, bool withAlpha = true) => new(
-                headerSize: BinaryPrimitives.ReadInt32LittleEndian(data.Slice(0, 4)),
-                width: BinaryPrimitives.ReadInt32LittleEndian(data.Slice(4, 4)),
-                height: BinaryPrimitives.ReadInt32LittleEndian(data.Slice(8, 4)),
-                planes: BinaryPrimitives.ReadInt16LittleEndian(data.Slice(12, 2)),
-                bitsPerPixel: BinaryPrimitives.ReadInt16LittleEndian(data.Slice(14, 2)),
-                compression: (BmpCompression)BinaryPrimitives.ReadInt32LittleEndian(data.Slice(16, 4)),
-                imageSize: BinaryPrimitives.ReadInt32LittleEndian(data.Slice(20, 4)),
-                xPelsPerMeter: BinaryPrimitives.ReadInt32LittleEndian(data.Slice(24, 4)),
-                yPelsPerMeter: BinaryPrimitives.ReadInt32LittleEndian(data.Slice(28, 4)),
-                clrUsed: BinaryPrimitives.ReadInt32LittleEndian(data.Slice(32, 4)),
-                clrImportant: BinaryPrimitives.ReadInt32LittleEndian(data.Slice(36, 4)),
-                redMask: BinaryPrimitives.ReadInt32LittleEndian(data.Slice(40, 4)),
-                greenMask: BinaryPrimitives.ReadInt32LittleEndian(data.Slice(44, 4)),
-                blueMask: BinaryPrimitives.ReadInt32LittleEndian(data.Slice(48, 4)),
-                alphaMask: withAlpha ? BinaryPrimitives.ReadInt32LittleEndian(data.Slice(52, 4)) : 0);
-=======
     /// <summary>
     /// Gets or sets the size of this header.
     /// </summary>
@@ -371,7 +152,6 @@
     /// Gets or sets the number of color planes being used. Must be set to 1.
     /// </summary>
     public short Planes { get; set; }
->>>>>>> db491349
 
     /// <summary>
     /// Gets or sets the number of bits per pixel, which is the color depth of the image.
