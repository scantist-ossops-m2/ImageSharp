--- conflicted
+++ resolved
@@ -13,17 +13,10 @@
     /// </summary>
     Type1 = 0,
 
-<<<<<<< HEAD
-        /// <summary>
-        /// Type 2: Y = a * log10 (b * X^γ + c) + d
-        /// </summary>
-        Type2 = 1,
-=======
     /// <summary>
-    /// Type 1: Y = a * log10 (b * X^γ + c) + d
+    /// Type 2: Y = a * log10 (b * X^γ + c) + d
     /// </summary>
     Type2 = 1,
->>>>>>> 5834c39c
 
     /// <summary>
     /// Type 3: Y = a * b^(c * X + d) + e
