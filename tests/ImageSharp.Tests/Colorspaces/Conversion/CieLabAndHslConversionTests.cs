--- conflicted
+++ resolved
@@ -1,10 +1,5 @@
-<<<<<<< HEAD
 // Copyright (c) Six Labors.
 // Licensed under the Apache License, Version 2.0.
-=======
-﻿// Copyright (c) Six Labors.
-// Licensed under the Six Labors Split License.
->>>>>>> 5834c39c
 
 using SixLabors.ImageSharp.ColorSpaces;
 using SixLabors.ImageSharp.ColorSpaces.Conversion;
@@ -14,6 +9,7 @@
 /// <summary>
 /// Tests <see cref="CieLab"/>-<see cref="Hsl"/> conversions.
 /// </summary>
+[Trait("Color", "Conversion")]
 public class CieLabAndHslConversionTests
 {
     private static readonly ApproximateColorSpaceComparer ColorSpaceComparer = new ApproximateColorSpaceComparer(.0002F);
@@ -22,15 +18,10 @@
     /// <summary>
     /// Tests conversion from <see cref="Hsl"/> to <see cref="CieLab"/>.
     /// </summary>
-<<<<<<< HEAD
-    [Trait("Color", "Conversion")]
-    public class CieLabAndHslConversionTests
-=======
     [Theory]
     [InlineData(0, 0, 0, 0, 0, 0)]
     [InlineData(336.9393, 1, 0.5, 55.063, 82.54868, 23.16508)]
     public void Convert_Hsl_to_CieLab(float h, float s, float ll, float l, float a, float b)
->>>>>>> 5834c39c
     {
         // Arrange
         var input = new Hsl(h, s, ll);
